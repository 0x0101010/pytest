--- conflicted
+++ resolved
@@ -127,15 +127,10 @@
 
 
 [testenv:coveralls]
-<<<<<<< HEAD
 passenv = TRAVIS TRAVIS_JOB_ID TRAVIS_BRANCH
 usedevelop=True
 basepython=python3.4
 changedir=.
-=======
-basepython = python3.4
-changedir=testing
->>>>>>> 5a17e797
 deps =
     {[testenv]deps}
     coveralls
