--- conflicted
+++ resolved
@@ -1,13 +1,11 @@
 2.7.2 (compared to 2.7.1)
 -----------------------------
 
-<<<<<<< HEAD
+- Automatically create directory for junitxml and results log.
+  Thanks Aron Curzon.
+
 - fix issue713: JUnit XML reports for doctest failures.
   Thanks Punyashloka Biswal.
-=======
-- Automatically create directory for junitxml and results log.
-  Thanks Aron Curzon.
->>>>>>> 1871d526
 
 - fix issue735: assertion failures on debug versions of Python 3.4+
   Thanks Benjamin Peterson.
