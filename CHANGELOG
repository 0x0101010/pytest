NEXT
-----------------------------------

<<<<<<< HEAD
- No longer show line numbers in the --verbose output, the output is now
  purely the nodeid.  The line number is still shown in failure reports.
=======
- fix issue437 where assertion rewriting could cause pytest-xdist slaves
  to collect different tests.
>>>>>>> cc092afd

- fix issue547 capsys/capfd also work when output capturing ("-s") is disabled.

- address issue170: allow pytest.mark.xfail(...) to specify expected exceptions via
  an optional "raises=EXC" argument where EXC can be a single exception
  or a tuple of exception classes.  Thanks David Mohr for the complete
  PR.

- fix integration of pytest with unittest.mock.patch decorator when
  it uses the "new" argument.  Thanks Nicolas Delaby for test and PR.

- fix issue with detecting conftest files if the arguments contain
  "::" node id specifications (copy pasted from "-v" output)

- fix issue544 by only removing "@NUM" at the end of "::" separated parts 
  and if the part has an ".py" extension

- don't use py.std import helper, rather import things directly.
  Thanks Bruno Oliveira.

2.6
-----------------------------------

- Cache exceptions from fixtures according to their scope (issue 467).

- fix issue537: Avoid importing old assertion reinterpretation code by default.

- fix issue364: shorten and enhance tracebacks representation by default.  
  The new "--tb=auto" option (default) will only display long tracebacks
  for the first and last entry.  You can get the old behaviour of printing
  all entries as long entries with "--tb=long".  Also short entries by
  default are now printed very similarly to "--tb=native" ones.

- fix issue514: teach assertion reinterpretation about private class attributes

- change -v output to include full node IDs of tests.  Users can copy
  a node ID from a test run, including line number, and use it as a
  positional argument in order to run only a single test.

- fix issue 475: fail early and comprehensible if calling
  pytest.raises with wrong exception type.

- fix issue516: tell in getting-started about current dependencies.

- cleanup setup.py a bit and specify supported versions. Thanks Jurko
  Gospodnetic for the PR.

- change XPASS colour to yellow rather then red when tests are run
  with -v.

- fix issue473: work around mock putting an unbound method into a class
  dict when double-patching.

- fix issue498: if a fixture finalizer fails, make sure that 
  the fixture is still invalidated.

- fix issue453: the result of the pytest_assertrepr_compare hook now gets
  it's newlines escaped so that format_exception does not blow up.

- internal new warning system: pytest will now produce warnings when
  it detects oddities in your test collection or execution.  
  Warnings are ultimately sent to a new pytest_logwarning hook which is
  currently only implemented by the terminal plugin which displays
  warnings in the summary line and shows more details when -rw (report on
  warnings) is specified.

- change skips into warnings for test classes with an __init__ and
  callables in test modules which look like a test but are not functions.

- fix issue436: improved finding of initial conftest files from command
  line arguments by using the result of parse_known_args rather than
  the previous flaky heuristics.  Thanks Marc Abramowitz for tests
  and initial fixing approaches in this area.

- fix issue #479: properly handle nose/unittest(2) SkipTest exceptions
  during collection/loading of test modules.  Thanks to Marc Schlaich
  for the complete PR.

- fix issue490: include pytest_load_initial_conftests in documentation
  and improve docstring.

- fix issue472: clarify that ``pytest.config.getvalue()`` cannot work
  if it's triggered ahead of command line parsing.

- merge PR123: improved integration with mock.patch decorator on tests.

- fix issue412: messing with stdout/stderr FD-level streams is now
  captured without crashes.

- fix issue483: trial/py33 works now properly.  Thanks Daniel Grana for PR.

- improve example for pytest integration with "python setup.py test"
  which now has a generic "-a" or "--pytest-args" option where you
  can pass additional options as a quoted string.  Thanks Trevor Bekolay.

- simplified internal capturing mechanism and made it more robust
  against tests or setups changing FD1/FD2, also better integrated
  now with pytest.pdb() in single tests.

- improvements to pytest's own test-suite leakage detection, courtesy of PRs
  from Marc Abramowitz

- fix issue492: avoid leak in test_writeorg.  Thanks Marc Abramowitz.

- fix issue493: don't run tests in doc directory with ``python setup.py test`` 
  (use tox -e doctesting for that)

- fix issue486: better reporting and handling of early conftest loading failures

- some cleanup and simplification of internal conftest handling.

- work a bit harder to break reference cycles when catching exceptions.
  Thanks Jurko Gospodnetic.

- fix issue443: fix skip examples to use proper comparison.  Thanks Alex
  Groenholm.

- support nose-style ``__test__`` attribute on modules, classes and
  functions, including unittest-style Classes.  If set to False, the 
  test will not be collected.  

- fix issue512: show "<notset>" for arguments which might not be set
  in monkeypatch plugin.  Improves output in documentation.


2.5.2
-----------------------------------

- fix issue409 -- better interoperate with cx_freeze by not
  trying to import from collections.abc which causes problems 
  for py27/cx_freeze.  Thanks Wolfgang L. for reporting and tracking it down.

- fixed docs and code to use "pytest" instead of "py.test" almost everywhere.
  Thanks Jurko Gospodnetic for the complete PR.  

- fix issue425: mention at end of "py.test -h" that --markers
  and --fixtures work according to specified test path (or current dir)

- fix issue413: exceptions with unicode attributes are now printed
  correctly also on python2 and with pytest-xdist runs. (the fix
  requires py-1.4.20)

- copy, cleanup and integrate py.io capture
  from pylib 1.4.20.dev2 (rev 13d9af95547e)
  
- address issue416: clarify docs as to conftest.py loading semantics

- fix issue429: comparing byte strings with non-ascii chars in assert
  expressions now work better.  Thanks Floris Bruynooghe.

- make capfd/capsys.capture private, its unused and shouldnt be exposed


2.5.1
-----------------------------------

- merge new documentation styling PR from Tobias Bieniek.

- fix issue403: allow parametrize of multiple same-name functions within
  a collection node.  Thanks Andreas Kloeckner and Alex Gaynor for reporting
  and analysis.

- Allow parameterized fixtures to specify the ID of the parameters by
  adding an ids argument to pytest.fixture() and pytest.yield_fixture().
  Thanks Floris Bruynooghe. 

- fix issue404 by always using the binary xml escape in the junitxml
  plugin.  Thanks Ronny Pfannschmidt.

- fix issue407: fix addoption docstring to point to argparse instead of
  optparse. Thanks Daniel D. Wright.



2.5.0
-----------------------------------

- dropped python2.5 from automated release testing of pytest itself
  which means it's probably going to break soon (but still works
  with this release we believe).

- simplified and fixed implementation for calling finalizers when
  parametrized fixtures or function arguments are involved.  finalization
  is now performed lazily at setup time instead of in the "teardown phase".
  While this might sound odd at first, it helps to ensure that we are
  correctly handling setup/teardown even in complex code.  User-level code
  should not be affected unless it's implementing the pytest_runtest_teardown
  hook and expecting certain fixture instances are torn down within (very
  unlikely and would have been unreliable anyway).

- PR90: add --color=yes|no|auto option to force terminal coloring
  mode ("auto" is default).  Thanks Marc Abramowitz.

- fix issue319 - correctly show unicode in assertion errors.  Many
  thanks to Floris Bruynooghe for the complete PR.  Also means
  we depend on py>=1.4.19 now.

- fix issue396 - correctly sort and finalize class-scoped parametrized
  tests independently from number of methods on the class.

- refix issue323 in a better way -- parametrization should now never
  cause Runtime Recursion errors because the underlying algorithm
  for re-ordering tests per-scope/per-fixture is not recursive
  anymore (it was tail-call recursive before which could lead
  to problems for more than >966 non-function scoped parameters).

- fix issue290 - there is preliminary support now for parametrizing
  with repeated same values (sometimes useful to to test if calling
  a second time works as with the first time).

- close issue240 - document precisely how pytest module importing
  works, discuss the two common test directory layouts, and how it
  interacts with PEP420-namespace packages.

- fix issue246 fix finalizer order to be LIFO on independent fixtures
  depending on a parametrized higher-than-function scoped fixture.
  (was quite some effort so please bear with the complexity of this sentence :)
  Thanks Ralph Schmitt for the precise failure example.

- fix issue244 by implementing special index for parameters to only use
  indices for paramentrized test ids

- fix issue287 by running all finalizers but saving the exception
  from the first failing finalizer and re-raising it so teardown will
  still have failed.  We reraise the first failing exception because
  it might be the cause for other finalizers to fail.

- fix ordering when mock.patch or other standard decorator-wrappings
  are used with test methods.  This fixues issue346 and should
  help with random "xdist" collection failures.  Thanks to
  Ronny Pfannschmidt and Donald Stufft for helping to isolate it.

- fix issue357 - special case "-k" expressions to allow for
  filtering with simple strings that are not valid python expressions.
  Examples: "-k 1.3" matches all tests parametrized with 1.3.
  "-k None" filters all tests that have "None" in their name
  and conversely "-k 'not None'".
  Previously these examples would raise syntax errors.

- fix issue384 by removing the trial support code
  since the unittest compat enhancements allow
  trial to handle it on its own

- don't hide an ImportError when importing a plugin produces one.
  fixes issue375.

- fix issue275 - allow usefixtures and autouse fixtures
  for running doctest text files.

- fix issue380 by making --resultlog only rely on longrepr instead
  of the "reprcrash" attribute which only exists sometimes.

- address issue122: allow @pytest.fixture(params=iterator) by exploding
  into a list early on.

- fix pexpect-3.0 compatibility for pytest's own tests.
  (fixes issue386)

- allow nested parametrize-value markers, thanks James Lan for the PR.

- fix unicode handling with new monkeypatch.setattr(import_path, value)
  API.  Thanks Rob Dennis.  Fixes issue371.

- fix unicode handling with junitxml, fixes issue368.

- In assertion rewriting mode on Python 2, fix the detection of coding
  cookies. See issue #330.

- make "--runxfail" turn imperative pytest.xfail calls into no ops
  (it already did neutralize pytest.mark.xfail markers)

- refine pytest / pkg_resources interactions: The AssertionRewritingHook
  PEP302 compliant loader now registers itself with setuptools/pkg_resources
  properly so that the pkg_resources.resource_stream method works properly.
  Fixes issue366.  Thanks for the investigations and full PR to Jason R. Coombs.

- pytestconfig fixture is now session-scoped as it is the same object during the
  whole test run.  Fixes issue370.

- avoid one surprising case of marker malfunction/confusion::

      @pytest.mark.some(lambda arg: ...)
      def test_function():

  would not work correctly because pytest assumes @pytest.mark.some
  gets a function to be decorated already.  We now at least detect if this
  arg is an lambda and thus the example will work.  Thanks Alex Gaynor
  for bringing it up.

- xfail a test on pypy that checks wrong encoding/ascii (pypy does
  not error out). fixes issue385.

- internally make varnames() deal with classes's __init__,
  although it's not needed by pytest itself atm.  Also
  fix caching.  Fixes issue376.

- fix issue221 - handle importing of namespace-package with no
  __init__.py properly.

- refactor internal FixtureRequest handling to avoid monkeypatching.
  One of the positive user-facing effects is that the "request" object
  can now be used in closures.

- fixed version comparison in pytest.importskip(modname, minverstring)

- fix issue377 by clarifying in the nose-compat docs that pytest
  does not duplicate the unittest-API into the "plain" namespace.

- fix verbose reporting for @mock'd test functions

v2.4.2
-----------------------------------

- on Windows require colorama and a newer py lib so that py.io.TerminalWriter()
  now uses colorama instead of its own ctypes hacks. (fixes issue365)
  thanks Paul Moore for bringing it up.

- fix "-k" matching of tests where "repr" and "attr" and other names would
  cause wrong matches because of an internal implementation quirk
  (don't ask) which is now properly implemented. fixes issue345.

- avoid tmpdir fixture to create too long filenames especially
  when parametrization is used (issue354)

- fix pytest-pep8 and pytest-flakes / pytest interactions
  (collection names in mark plugin was assuming an item always
  has a function which is not true for those plugins etc.)
  Thanks Andi Zeidler.

- introduce node.get_marker/node.add_marker API for plugins
  like pytest-pep8 and pytest-flakes to avoid the messy
  details of the node.keywords  pseudo-dicts.  Adapated
  docs.

- remove attempt to "dup" stdout at startup as it's icky.
  the normal capturing should catch enough possibilities
  of tests messing up standard FDs.

- add pluginmanager.do_configure(config) as a link to
  config.do_configure() for plugin-compatibility

v2.4.1
-----------------------------------

- When using parser.addoption() unicode arguments to the
  "type" keyword should also be converted to the respective types.
  thanks Floris Bruynooghe, @dnozay. (fixes issue360 and issue362)

- fix dotted filename completion when using argcomplete
  thanks Anthon van der Neuth. (fixes issue361)

- fix regression when a 1-tuple ("arg",) is used for specifying
  parametrization (the values of the parametrization were passed
  nested in a tuple).  Thanks Donald Stufft.

- merge doc typo fixes, thanks Andy Dirnberger

v2.4
-----------------------------------

known incompatibilities:

- if calling --genscript from python2.7 or above, you only get a
  standalone script which works on python2.7 or above.  Use Python2.6
  to also get a python2.5 compatible version.

- all xunit-style teardown methods (nose-style, pytest-style,
  unittest-style) will not be called if the corresponding setup method failed,
  see issue322 below.

- the pytest_plugin_unregister hook wasn't ever properly called
  and there is no known implementation of the hook - so it got removed.

- pytest.fixture-decorated functions cannot be generators (i.e. use
  yield) anymore.  This change might be reversed in 2.4.1 if it causes
  unforeseen real-life issues.  However, you can always write and return
  an inner function/generator and change the fixture consumer to iterate
  over the returned generator.  This change was done in lieu of the new
  ``pytest.yield_fixture`` decorator, see below.

new features:

- experimentally introduce a new ``pytest.yield_fixture`` decorator
  which accepts exactly the same parameters as pytest.fixture but
  mandates a ``yield`` statement instead of a ``return statement`` from
  fixture functions.  This allows direct integration with "with-style"
  context managers in fixture functions and generally avoids registering
  of finalization callbacks in favour of treating the "after-yield" as
  teardown code.  Thanks Andreas Pelme, Vladimir Keleshev, Floris
  Bruynooghe, Ronny Pfannschmidt and many others for discussions.

- allow boolean expression directly with skipif/xfail
  if a "reason" is also specified.  Rework skipping documentation
  to recommend "condition as booleans" because it prevents surprises
  when importing markers between modules.  Specifying conditions
  as strings will remain fully supported.

- reporting: color the last line red or green depending if
  failures/errors occured or everything passed.  thanks Christian
  Theunert.

- make "import pdb ; pdb.set_trace()" work natively wrt capturing (no
  "-s" needed anymore), making ``pytest.set_trace()`` a mere shortcut.

- fix issue181: --pdb now also works on collect errors (and
  on internal errors) .  This was implemented by a slight internal
  refactoring and the introduction of a new hook
  ``pytest_exception_interact`` hook (see next item).

- fix issue341: introduce new experimental hook for IDEs/terminals to
  intercept debugging: ``pytest_exception_interact(node, call, report)``.

- new monkeypatch.setattr() variant to provide a shorter
  invocation for patching out classes/functions from modules:

     monkeypatch.setattr("requests.get", myfunc)

  will replace the "get" function of the "requests" module with ``myfunc``.

- fix issue322: tearDownClass is not run if setUpClass failed. Thanks
  Mathieu Agopian for the initial fix.  Also make all of pytest/nose
  finalizer mimick the same generic behaviour: if a setupX exists and
  fails, don't run teardownX.  This internally introduces a new method
  "node.addfinalizer()" helper which can only be called during the setup
  phase of a node.

- simplify pytest.mark.parametrize() signature: allow to pass a
  CSV-separated string to specify argnames.  For example:
  ``pytest.mark.parametrize("input,expected",  [(1,2), (2,3)])``
  works as well as the previous:
  ``pytest.mark.parametrize(("input", "expected"), ...)``.

- add support for setUpModule/tearDownModule detection, thanks Brian Okken.

- integrate tab-completion on options through use of "argcomplete".
  Thanks Anthon van der Neut for the PR.

- change option names to be hyphen-separated long options but keep the
  old spelling backward compatible.  py.test -h will only show the
  hyphenated version, for example "--collect-only" but "--collectonly"
  will remain valid as well (for backward-compat reasons).  Many thanks to
  Anthon van der Neut for the implementation and to Hynek Schlawack for
  pushing us.

- fix issue 308 - allow to mark/xfail/skip individual parameter sets
  when parametrizing.  Thanks Brianna Laugher.

- call new experimental pytest_load_initial_conftests hook to allow
  3rd party plugins to do something before a conftest is loaded.

Bug fixes:

- fix issue358 - capturing options are now parsed more properly
  by using a new parser.parse_known_args method.

- pytest now uses argparse instead of optparse (thanks Anthon) which
  means that "argparse" is added as a dependency if installing into python2.6
  environments or below.

- fix issue333: fix a case of bad unittest/pytest hook interaction.

- PR27: correctly handle nose.SkipTest during collection.  Thanks
  Antonio Cuni, Ronny Pfannschmidt.

- fix issue355: junitxml puts name="pytest" attribute to testsuite tag.

- fix issue336: autouse fixture in plugins should work again.

- fix issue279: improve object comparisons on assertion failure
  for standard datatypes and recognise collections.abc.  Thanks to
  Brianna Laugher and Mathieu Agopian.

- fix issue317: assertion rewriter support for the is_package method

- fix issue335: document py.code.ExceptionInfo() object returned
  from pytest.raises(), thanks Mathieu Agopian.

- remove implicit distribute_setup support from setup.py.

- fix issue305: ignore any problems when writing pyc files.

- SO-17664702: call fixture finalizers even if the fixture function
  partially failed (finalizers would not always be called before)

- fix issue320 - fix class scope for fixtures when mixed with
  module-level functions.  Thanks Anatloy Bubenkoff.

- you can specify "-q" or "-qq" to get different levels of "quieter"
  reporting (thanks Katarzyna Jachim)

- fix issue300 - Fix order of conftest loading when starting py.test
  in a subdirectory.

- fix issue323 - sorting of many module-scoped arg parametrizations

- make sessionfinish hooks execute with the same cwd-context as at
  session start (helps fix plugin behaviour which write output files
  with relative path such as pytest-cov)

- fix issue316 - properly reference collection hooks in docs

- fix issue 306 - cleanup of -k/-m options to only match markers/test
  names/keywords respectively.  Thanks Wouter van Ackooy.

- improved doctest counting for doctests in python modules --
  files without any doctest items will not show up anymore
  and doctest examples are counted as separate test items.
  thanks Danilo Bellini.

- fix issue245 by depending on the released py-1.4.14
  which fixes py.io.dupfile to work with files with no
  mode. Thanks Jason R. Coombs.

- fix junitxml generation when test output contains control characters,
  addressing issue267, thanks Jaap Broekhuizen

- fix issue338: honor --tb style for setup/teardown errors as well.  Thanks Maho.

- fix issue307 - use yaml.safe_load in example, thanks Mark Eichin.

- better parametrize error messages, thanks Brianna Laugher

- pytest_terminal_summary(terminalreporter) hooks can now use
  ".section(title)" and ".line(msg)" methods to print extra
  information at the end of a test run.

v2.3.5
-----------------------------------

- fix issue169: respect --tb=style with setup/teardown errors as well.

- never consider a fixture function for test function collection

- allow re-running of test items / helps to fix pytest-reruntests plugin
  and also help to keep less fixture/resource references alive

- put captured stdout/stderr into junitxml output even for passing tests
  (thanks Adam Goucher)

- Issue 265 - integrate nose setup/teardown with setupstate
  so it doesnt try to teardown if it did not setup

- issue 271 - dont write junitxml on slave nodes

- Issue 274 - dont try to show full doctest example
  when doctest does not know the example location

- issue 280 - disable assertion rewriting on buggy CPython 2.6.0

- inject "getfixture()" helper to retrieve fixtures from doctests,
  thanks Andreas Zeidler

- issue 259 - when assertion rewriting, be consistent with the default
  source encoding of ASCII on Python 2

- issue 251 - report a skip instead of ignoring classes with init

- issue250 unicode/str mixes in parametrization names and values now works

- issue257, assertion-triggered compilation of source ending in a
  comment line doesn't blow up in python2.5 (fixed through py>=1.4.13.dev6)

- fix --genscript option to generate standalone scripts that also
  work with python3.3 (importer ordering)

- issue171 - in assertion rewriting, show the repr of some
  global variables

- fix option help for "-k"

- move long description of distribution into README.rst

- improve docstring for metafunc.parametrize()

- fix bug where using capsys with pytest.set_trace() in a test
  function would break when looking at capsys.readouterr()

- allow to specify prefixes starting with "_" when
  customizing python_functions test discovery. (thanks Graham Horler)

- improve PYTEST_DEBUG tracing output by puting
  extra data on a new lines with additional indent

- ensure OutcomeExceptions like skip/fail have initialized exception attributes

- issue 260 - don't use nose special setup on plain unittest cases

- fix issue134 - print the collect errors that prevent running specified test items

- fix issue266 - accept unicode in MarkEvaluator expressions

v2.3.4
-----------------------------------

- yielded test functions will now have autouse-fixtures active but
  cannot accept fixtures as funcargs - it's anyway recommended to
  rather use the post-2.0 parametrize features instead of yield, see:
  http://pytest.org/latest/example/parametrize.html
- fix autouse-issue where autouse-fixtures would not be discovered
  if defined in a a/conftest.py file and tests in a/tests/test_some.py
- fix issue226 - LIFO ordering for fixture teardowns
- fix issue224 - invocations with >256 char arguments now work
- fix issue91 - add/discuss package/directory level setups in example
- allow to dynamically define markers via
  item.keywords[...]=assignment integrating with "-m" option
- make "-k" accept an expressions the same as with "-m" so that one
  can write: -k "name1 or name2" etc.  This is a slight incompatibility
  if you used special syntax like "TestClass.test_method" which you now
  need to write as -k "TestClass and test_method" to match a certain
  method in a certain test class.

v2.3.3
-----------------------------------

- fix issue214 - parse modules that contain special objects like e. g.
  flask's request object which blows up on getattr access if no request
  is active. thanks Thomas Waldmann.

- fix issue213 - allow to parametrize with values like numpy arrays that
  do not support an __eq__ operator

- fix issue215 - split test_python.org into multiple files

- fix issue148 - @unittest.skip on classes is now recognized and avoids
  calling setUpClass/tearDownClass, thanks Pavel Repin

- fix issue209 - reintroduce python2.4 support by depending on newer
  pylib which re-introduced statement-finding for pre-AST interpreters

- nose support: only call setup if its a callable, thanks Andrew
  Taumoefolau

- fix issue219 - add py2.4-3.3 classifiers to TROVE list

- in tracebacks *,** arg values are now shown next to normal arguments
  (thanks Manuel Jacob)

- fix issue217 - support mock.patch with pytest's fixtures - note that
  you need either mock-1.0.1 or the python3.3 builtin unittest.mock.

- fix issue127 - improve documentation for pytest_addoption() and
  add a ``config.getoption(name)`` helper function for consistency.

v2.3.2
-----------------------------------

- fix issue208 and fix issue29 use new py version to avoid long pauses
  when printing tracebacks in long modules

- fix issue205 - conftests in subdirs customizing
  pytest_pycollect_makemodule and pytest_pycollect_makeitem
  now work properly

- fix teardown-ordering for parametrized setups

- fix issue127 - better documentation for pytest_addoption
  and related objects.

- fix unittest behaviour: TestCase.runtest only called if there are
  test methods defined

- improve trial support: don't collect its empty
  unittest.TestCase.runTest() method

- "python setup.py test" now works with pytest itself

- fix/improve internal/packaging related bits:

  - exception message check of test_nose.py now passes on python33 as well

  - issue206 - fix test_assertrewrite.py to work when a global
    PYTHONDONTWRITEBYTECODE=1 is present

  - add tox.ini to pytest distribution so that ignore-dirs and others config
    bits are properly distributed for maintainers who run pytest-own tests

v2.3.1
-----------------------------------

- fix issue202 - fix regression: using "self" from fixture functions now
  works as expected (it's the same "self" instance that a test method
  which uses the fixture sees)

- skip pexpect using tests (test_pdb.py mostly) on freebsd* systems
  due to pexpect not supporting it properly (hanging)

- link to web pages from --markers output which provides help for
  pytest.mark.* usage.

v2.3.0
-----------------------------------

- fix issue202 - better automatic names for parametrized test functions
- fix issue139 - introduce @pytest.fixture which allows direct scoping
  and parametrization of funcarg factories.
- fix issue198 - conftest fixtures were not found on windows32 in some
  circumstances with nested directory structures due to path manipulation issues
- fix issue193 skip test functions with were parametrized with empty
  parameter sets
- fix python3.3 compat, mostly reporting bits that previously depended
  on dict ordering
- introduce re-ordering of tests by resource and parametrization setup
  which takes precedence to the usual file-ordering
- fix issue185 monkeypatching time.time does not cause pytest to fail
- fix issue172 duplicate call of pytest.fixture decoratored setup_module
  functions
- fix junitxml=path construction so that if tests change the
  current working directory and the path is a relative path
  it is constructed correctly from the original current working dir.
- fix "python setup.py test" example to cause a proper "errno" return
- fix issue165 - fix broken doc links and mention stackoverflow for FAQ
- catch unicode-issues when writing failure representations
  to terminal to prevent the whole session from crashing
- fix xfail/skip confusion: a skip-mark or an imperative pytest.skip
  will now take precedence before xfail-markers because we
  can't determine xfail/xpass status in case of a skip. see also:
  http://stackoverflow.com/questions/11105828/in-py-test-when-i-explicitly-skip-a-test-that-is-marked-as-xfail-how-can-i-get

- always report installed 3rd party plugins in the header of a test run

- fix issue160: a failing setup of an xfail-marked tests should
  be reported as xfail (not xpass)

- fix issue128: show captured output when capsys/capfd are used

- fix issue179: propperly show the dependency chain of factories

- pluginmanager.register(...) now raises ValueError if the
  plugin has been already registered or the name is taken

- fix issue159: improve http://pytest.org/latest/faq.html
  especially with respect to the "magic" history, also mention
  pytest-django, trial and unittest integration.

- make request.keywords and node.keywords writable.  All descendant
  collection nodes will see keyword values.  Keywords are dictionaries
  containing markers and other info.

- fix issue 178: xml binary escapes are now wrapped in py.xml.raw

- fix issue 176: correctly catch the builtin AssertionError
  even when we replaced AssertionError with a subclass on the
  python level

- factory discovery no longer fails with magic global callables
  that provide no sane __code__ object (mock.call for example)

- fix issue 182: testdir.inprocess_run now considers passed plugins

- fix issue 188: ensure sys.exc_info is clear on python2
                 before calling into a test

- fix issue 191: add unittest TestCase runTest method support
- fix issue 156: monkeypatch correctly handles class level descriptors

- reporting refinements:

  - pytest_report_header now receives a "startdir" so that
    you can use startdir.bestrelpath(yourpath) to show
    nice relative path

  - allow plugins to implement both pytest_report_header and
    pytest_sessionstart (sessionstart is invoked first).

  - don't show deselected reason line if there is none

  - py.test -vv will show all of assert comparisations instead of truncating

v2.2.4
-----------------------------------

- fix error message for rewritten assertions involving the % operator
- fix issue 126: correctly match all invalid xml characters for junitxml
  binary escape
- fix issue with unittest: now @unittest.expectedFailure markers should
  be processed correctly (you can also use @pytest.mark markers)
- document integration with the extended distribute/setuptools test commands
- fix issue 140: propperly get the real functions
  of bound classmethods for setup/teardown_class
- fix issue #141: switch from the deceased paste.pocoo.org to bpaste.net
- fix issue #143: call unconfigure/sessionfinish always when
  configure/sessionstart where called
- fix issue #144: better mangle test ids to junitxml classnames
- upgrade distribute_setup.py to 0.6.27

v2.2.3
----------------------------------------

- fix uploaded package to only include neccesary files

v2.2.2
----------------------------------------

- fix issue101: wrong args to unittest.TestCase test function now
  produce better output
- fix issue102: report more useful errors and hints for when a
  test directory was renamed and some pyc/__pycache__ remain
- fix issue106: allow parametrize to be applied multiple times
  e.g. from module, class and at function level.
- fix issue107: actually perform session scope finalization
- don't check in parametrize if indirect parameters are funcarg names
- add chdir method to monkeypatch funcarg
- fix crash resulting from calling monkeypatch undo a second time
- fix issue115: make --collectonly robust against early failure
  (missing files/directories)
- "-qq --collectonly" now shows only files and the number of tests in them
- "-q --collectonly" now shows test ids
- allow adding of attributes to test reports such that it also works
  with distributed testing (no upgrade of pytest-xdist needed)

v2.2.1
----------------------------------------

- fix issue99 (in pytest and py) internallerrors with resultlog now
  produce better output - fixed by normalizing pytest_internalerror
  input arguments.
- fix issue97 / traceback issues (in pytest and py) improve traceback output
  in conjunction with jinja2 and cython which hack tracebacks
- fix issue93 (in pytest and pytest-xdist) avoid "delayed teardowns":
  the final test in a test node will now run its teardown directly
  instead of waiting for the end of the session. Thanks Dave Hunt for
  the good reporting and feedback.  The pytest_runtest_protocol as well
  as the pytest_runtest_teardown hooks now have "nextitem" available
  which will be None indicating the end of the test run.
- fix collection crash due to unknown-source collected items, thanks
  to Ralf Schmitt (fixed by depending on a more recent pylib)

v2.2.0
----------------------------------------

- fix issue90: introduce eager tearing down of test items so that
  teardown function are called earlier.
- add an all-powerful metafunc.parametrize function which allows to
  parametrize test function arguments in multiple steps and therefore
  from indepdenent plugins and palces.
- add a @pytest.mark.parametrize helper which allows to easily
  call a test function with different argument values
- Add examples to the "parametrize" example page, including a quick port
  of Test scenarios and the new parametrize function and decorator.
- introduce registration for "pytest.mark.*" helpers via ini-files
  or through plugin hooks.  Also introduce a "--strict" option which
  will treat unregistered markers as errors
  allowing to avoid typos and maintain a well described set of markers
  for your test suite.  See exaples at http://pytest.org/latest/mark.html
  and its links.
- issue50: introduce "-m marker" option to select tests based on markers
  (this is a stricter and more predictable version of '-k' in that "-m"
  only matches complete markers and has more obvious rules for and/or
  semantics.
- new feature to help optimizing the speed of your tests:
  --durations=N option for displaying N slowest test calls
  and setup/teardown methods.
- fix issue87: --pastebin now works with python3
- fix issue89: --pdb with unexpected exceptions in doctest work more sensibly
- fix and cleanup pytest's own test suite to not leak FDs
- fix issue83: link to generated funcarg list
- fix issue74: pyarg module names are now checked against imp.find_module false positives
- fix compatibility with twisted/trial-11.1.0 use cases
- simplify Node.listchain
- simplify junitxml output code by relying on py.xml
- add support for skip properties on unittest classes and functions

v2.1.3
----------------------------------------

- fix issue79: assertion rewriting failed on some comparisons in boolops
- correctly handle zero length arguments (a la pytest '')
- fix issue67 / junitxml now contains correct test durations, thanks ronny
- fix issue75 / skipping test failure on jython
- fix issue77 / Allow assertrepr_compare hook to apply to a subset of tests

v2.1.2
----------------------------------------

- fix assertion rewriting on files with windows newlines on some Python versions
- refine test discovery by package/module name (--pyargs), thanks Florian Mayer
- fix issue69 / assertion rewriting fixed on some boolean operations
- fix issue68 / packages now work with assertion rewriting
- fix issue66: use different assertion rewriting caches when the -O option is passed
- don't try assertion rewriting on Jython, use reinterp

v2.1.1
----------------------------------------------

- fix issue64 / pytest.set_trace now works within pytest_generate_tests hooks
- fix issue60 / fix error conditions involving the creation of __pycache__
- fix issue63 / assertion rewriting on inserts involving strings containing '%'
- fix assertion rewriting on calls with a ** arg
- don't cache rewritten modules if bytecode generation is disabled
- fix assertion rewriting in read-only directories
- fix issue59: provide system-out/err tags for junitxml output
- fix issue61: assertion rewriting on boolean operations with 3 or more operands
- you can now build a man page with "cd doc ; make man"

v2.1.0
----------------------------------------------

- fix issue53 call nosestyle setup functions with correct ordering
- fix issue58 and issue59: new assertion code fixes
- merge Benjamin's assertionrewrite branch: now assertions
  for test modules on python 2.6 and above are done by rewriting
  the AST and saving the pyc file before the test module is imported.
  see doc/assert.txt for more info.
- fix issue43: improve doctests with better traceback reporting on
  unexpected exceptions
- fix issue47: timing output in junitxml for test cases is now correct
- fix issue48: typo in MarkInfo repr leading to exception
- fix issue49: avoid confusing error when initizaliation partially fails
- fix issue44: env/username expansion for junitxml file path
- show releaselevel information in test runs for pypy
- reworked doc pages for better navigation and PDF generation
- report KeyboardInterrupt even if interrupted during session startup
- fix issue 35 - provide PDF doc version and download link from index page

v2.0.3
----------------------------------------------

- fix issue38: nicer tracebacks on calls to hooks, particularly early
  configure/sessionstart ones

- fix missing skip reason/meta information in junitxml files, reported
  via http://lists.idyll.org/pipermail/testing-in-python/2011-March/003928.html

- fix issue34: avoid collection failure with "test" prefixed classes
  deriving from object.

- don't require zlib (and other libs) for genscript plugin without
  --genscript actually being used.

- speed up skips (by not doing a full traceback represenation
  internally)

- fix issue37: avoid invalid characters in junitxml's output

v2.0.2
----------------------------------------------

- tackle issue32 - speed up test runs of very quick test functions
  by reducing the relative overhead

- fix issue30 - extended xfail/skipif handling and improved reporting.
  If you have a syntax error in your skip/xfail
  expressions you now get nice error reports.

  Also you can now access module globals from xfail/skipif
  expressions so that this for example works now::

    import pytest
    import mymodule
    @pytest.mark.skipif("mymodule.__version__[0] == "1")
    def test_function():
        pass

  This will not run the test function if the module's version string
  does not start with a "1".  Note that specifying a string instead
  of a boolean expressions allows py.test to report meaningful information
  when summarizing a test run as to what conditions lead to skipping
  (or xfail-ing) tests.

- fix issue28 - setup_method and pytest_generate_tests work together
  The setup_method fixture method now gets called also for
  test function invocations generated from the pytest_generate_tests
  hook.

- fix issue27 - collectonly and keyword-selection (-k) now work together
  Also, if you do "py.test --collectonly -q" you now get a flat list
  of test ids that you can use to paste to the py.test commandline
  in order to execute a particular test.

- fix issue25 avoid reported problems with --pdb and python3.2/encodings output

- fix issue23 - tmpdir argument now works on Python3.2 and WindowsXP
  Starting with Python3.2 os.symlink may be supported. By requiring
  a newer py lib version the py.path.local() implementation acknowledges
  this.

- fixed typos in the docs (thanks Victor Garcia, Brianna Laugher) and particular
  thanks to Laura Creighton who also revieved parts of the documentation.

- fix slighly wrong output of verbose progress reporting for classes
  (thanks Amaury)

- more precise (avoiding of) deprecation warnings for node.Class|Function accesses

- avoid std unittest assertion helper code in tracebacks (thanks Ronny)

v2.0.1
----------------------------------------------

- refine and unify initial capturing so that it works nicely
  even if the logging module is used on an early-loaded conftest.py
  file or plugin.
- allow to omit "()" in test ids to allow for uniform test ids
  as produced by Alfredo's nice pytest.vim plugin.
- fix issue12 - show plugin versions with "--version" and
  "--traceconfig" and also document how to add extra information
  to reporting test header
- fix issue17 (import-* reporting issue on python3) by
  requiring py>1.4.0 (1.4.1 is going to include it)
- fix issue10 (numpy arrays truth checking) by refining
  assertion interpretation in py lib
- fix issue15: make nose compatibility tests compatible
  with python3 (now that nose-1.0 supports python3)
- remove somewhat surprising "same-conftest" detection because
  it ignores conftest.py when they appear in several subdirs.
- improve assertions ("not in"), thanks Floris Bruynooghe
- improve behaviour/warnings when running on top of "python -OO"
  (assertions and docstrings are turned off, leading to potential
  false positives)
- introduce a pytest_cmdline_processargs(args) hook
  to allow dynamic computation of command line arguments.
  This fixes a regression because py.test prior to 2.0
  allowed to set command line options from conftest.py
  files which so far pytest-2.0 only allowed from ini-files now.
- fix issue7: assert failures in doctest modules.
  unexpected failures in doctests will not generally
  show nicer, i.e. within the doctest failing context.
- fix issue9: setup/teardown functions for an xfail-marked
  test will report as xfail if they fail but report as normally
  passing (not xpassing) if they succeed.  This only is true
  for "direct" setup/teardown invocations because teardown_class/
  teardown_module cannot closely relate to a single test.
- fix issue14: no logging errors at process exit
- refinements to "collecting" output on non-ttys
- refine internal plugin registration and --traceconfig output
- introduce a mechanism to prevent/unregister plugins from the
  command line, see http://pytest.org/plugins.html#cmdunregister
- activate resultlog plugin by default
- fix regression wrt yielded tests which due to the
  collection-before-running semantics were not
  setup as with pytest 1.3.4.  Note, however, that
  the recommended and much cleaner way to do test
  parametraization remains the "pytest_generate_tests"
  mechanism, see the docs.

v2.0.0
----------------------------------------------

- pytest-2.0 is now its own package and depends on pylib-2.0
- new ability: python -m pytest / python -m pytest.main ability
- new python invcation: pytest.main(args, plugins) to load
  some custom plugins early.
- try harder to run unittest test suites in a more compatible manner
  by deferring setup/teardown semantics to the unittest package.
  also work harder to run twisted/trial and Django tests which
  should now basically work by default.
- introduce a new way to set config options via ini-style files,
  by default setup.cfg and tox.ini files are searched.  The old
  ways (certain environment variables, dynamic conftest.py reading
  is removed).
- add a new "-q" option which decreases verbosity and prints a more
  nose/unittest-style "dot" output.
- fix issue135 - marks now work with unittest test cases as well
- fix issue126 - introduce py.test.set_trace() to trace execution via
  PDB during the running of tests even if capturing is ongoing.
- fix issue123 - new "python -m py.test" invocation for py.test
  (requires Python 2.5 or above)
- fix issue124 - make reporting more resilient against tests opening
  files on filedescriptor 1 (stdout).
- fix issue109 - sibling conftest.py files will not be loaded.
  (and Directory collectors cannot be customized anymore from a Directory's
  conftest.py - this needs to happen at least one level up).
- introduce (customizable) assertion failure representations and enhance
  output on assertion failures for comparisons and other cases (Floris Bruynooghe)
- nose-plugin: pass through type-signature failures in setup/teardown
  functions instead of not calling them (Ed Singleton)
- remove py.test.collect.Directory (follows from a major refactoring
  and simplification of the collection process)
- majorly reduce py.test core code, shift function/python testing to own plugin
- fix issue88 (finding custom test nodes from command line arg)
- refine 'tmpdir' creation, will now create basenames better associated
  with test names (thanks Ronny)
- "xpass" (unexpected pass) tests don't cause exitcode!=0
- fix issue131 / issue60 - importing doctests in __init__ files used as namespace packages
- fix issue93 stdout/stderr is captured while importing conftest.py
- fix bug: unittest collected functions now also can have "pytestmark"
  applied at class/module level
- add ability to use "class" level for cached_setup helper
- fix strangeness: mark.* objects are now immutable, create new instances

v1.3.4
----------------------------------------------

- fix issue111: improve install documentation for windows
- fix issue119: fix custom collectability of __init__.py as a module
- fix issue116: --doctestmodules work with __init__.py files as well
- fix issue115: unify internal exception passthrough/catching/GeneratorExit
- fix issue118: new --tb=native for presenting cpython-standard exceptions

v1.3.3
----------------------------------------------

- fix issue113: assertion representation problem with triple-quoted strings
  (and possibly other cases)
- make conftest loading detect that a conftest file with the same
  content was already loaded, avoids surprises in nested directory structures
  which can be produced e.g. by Hudson. It probably removes the need to use
  --confcutdir in most cases.
- fix terminal coloring for win32
  (thanks Michael Foord for reporting)
- fix weirdness: make terminal width detection work on stdout instead of stdin
  (thanks Armin Ronacher for reporting)
- remove trailing whitespace in all py/text distribution files

v1.3.2
----------------------------------------------

New features
++++++++++++++++++

- fix issue103:  introduce py.test.raises as context manager, examples::

    with py.test.raises(ZeroDivisionError):
        x = 0
        1 / x

    with py.test.raises(RuntimeError) as excinfo:
        call_something()

    # you may do extra checks on excinfo.value|type|traceback here

  (thanks Ronny Pfannschmidt)

- Funcarg factories can now dynamically apply a marker to a
  test invocation.  This is for example useful if a factory
  provides parameters to a test which are expected-to-fail::

    def pytest_funcarg__arg(request):
        request.applymarker(py.test.mark.xfail(reason="flaky config"))
        ...

    def test_function(arg):
        ...

- improved error reporting on collection and import errors. This makes
  use of a more general mechanism, namely that for custom test item/collect
  nodes ``node.repr_failure(excinfo)`` is now uniformly called so that you can
  override it to return a string error representation of your choice
  which is going to be reported as a (red) string.

- introduce '--junitprefix=STR' option to prepend a prefix
  to all reports in the junitxml file.

Bug fixes / Maintenance
++++++++++++++++++++++++++

- make tests and the ``pytest_recwarn`` plugin in particular fully compatible
  to Python2.7 (if you use the ``recwarn`` funcarg warnings will be enabled so that
  you can properly check for their existence in a cross-python manner).
- refine --pdb: ignore xfailed tests, unify its TB-reporting and
  don't display failures again at the end.
- fix assertion interpretation with the ** operator (thanks Benjamin Peterson)
- fix issue105 assignment on the same line as a failing assertion (thanks Benjamin Peterson)
- fix issue104 proper escaping for test names in junitxml plugin (thanks anonymous)
- fix issue57 -f|--looponfail to work with xpassing tests (thanks Ronny)
- fix issue92 collectonly reporter and --pastebin (thanks Benjamin Peterson)
- fix py.code.compile(source) to generate unique filenames
- fix assertion re-interp problems on PyPy, by defering code
  compilation to the (overridable) Frame.eval class. (thanks Amaury Forgeot)
- fix py.path.local.pyimport() to work with directories
- streamline py.path.local.mkdtemp implementation and usage
- don't print empty lines when showing junitxml-filename
- add optional boolean ignore_errors parameter to py.path.local.remove
- fix terminal writing on win32/python2.4
- py.process.cmdexec() now tries harder to return properly encoded unicode objects
  on all python versions
- install plain py.test/py.which scripts also for Jython, this helps to
  get canonical script paths in virtualenv situations
- make path.bestrelpath(path) return ".", note that when calling
  X.bestrelpath the assumption is that X is a directory.
- make initial conftest discovery ignore "--" prefixed arguments
- fix resultlog plugin when used in an multicpu/multihost xdist situation
  (thanks Jakub Gustak)
- perform distributed testing related reporting in the xdist-plugin
  rather than having dist-related code in the generic py.test
  distribution
- fix homedir detection on Windows
- ship distribute_setup.py version 0.6.13

v1.3.1
---------------------------------------------

New features
++++++++++++++++++

- issue91: introduce new py.test.xfail(reason) helper
  to imperatively mark a test as expected to fail. Can
  be used from within setup and test functions. This is
  useful especially for parametrized tests when certain
  configurations are expected-to-fail.  In this case the
  declarative approach with the @py.test.mark.xfail cannot
  be used as it would mark all configurations as xfail.

- issue102: introduce new --maxfail=NUM option to stop
  test runs after NUM failures.  This is a generalization
  of the '-x' or '--exitfirst' option which is now equivalent
  to '--maxfail=1'.  Both '-x' and '--maxfail' will
  now also print a line near the end indicating the Interruption.

- issue89: allow py.test.mark decorators to be used on classes
  (class decorators were introduced with python2.6) and
  also allow to have multiple markers applied at class/module level
  by specifying a list.

- improve and refine letter reporting in the progress bar:
  .  pass
  f  failed test
  s  skipped tests (reminder: use for dependency/platform mismatch only)
  x  xfailed test (test that was expected to fail)
  X  xpassed test (test that was expected to fail but passed)

  You can use any combination of 'fsxX' with the '-r' extended
  reporting option. The xfail/xpass results will show up as
  skipped tests in the junitxml output - which also fixes
  issue99.

- make py.test.cmdline.main() return the exitstatus instead of raising
  SystemExit and also allow it to be called multiple times.  This of
  course requires that your application and tests are properly teared
  down and don't have global state.

Fixes / Maintenance
++++++++++++++++++++++

- improved traceback presentation:
  - improved and unified reporting for "--tb=short" option
  - Errors during test module imports are much shorter, (using --tb=short style)
  - raises shows shorter more relevant tracebacks
  - --fulltrace now more systematically makes traces longer / inhibits cutting

- improve support for raises and other dynamically compiled code by
  manipulating python's linecache.cache instead of the previous
  rather hacky way of creating custom code objects.  This makes
  it seemlessly work on Jython and PyPy where it previously didn't.

- fix issue96: make capturing more resilient against Control-C
  interruptions (involved somewhat substantial refactoring
  to the underlying capturing functionality to avoid race
  conditions).

- fix chaining of conditional skipif/xfail decorators - so it works now
  as expected to use multiple @py.test.mark.skipif(condition) decorators,
  including specific reporting which of the conditions lead to skipping.

- fix issue95: late-import zlib so that it's not required
  for general py.test startup.

- fix issue94: make reporting more robust against bogus source code
  (and internally be more careful when presenting unexpected byte sequences)


v1.3.0
---------------------------------------------

- deprecate --report option in favour of a new shorter and easier to
  remember -r option: it takes a string argument consisting of any
  combination of 'xfsX' characters.  They relate to the single chars
  you see during the dotted progress printing and will print an extra line
  per test at the end of the test run.  This extra line indicates the exact
  position or test ID that you directly paste to the py.test cmdline in order
  to re-run a particular test.

- allow external plugins to register new hooks via the new
  pytest_addhooks(pluginmanager) hook.  The new release of
  the pytest-xdist plugin for distributed and looponfailing
  testing requires this feature.

- add a new pytest_ignore_collect(path, config) hook to allow projects and
  plugins to define exclusion behaviour for their directory structure -
  for example you may define in a conftest.py this method::

        def pytest_ignore_collect(path):
            return path.check(link=1)

  to prevent even a collection try of any tests in symlinked dirs.

- new pytest_pycollect_makemodule(path, parent) hook for
  allowing customization of the Module collection object for a
  matching test module.

- extend and refine xfail mechanism:
  ``@py.test.mark.xfail(run=False)`` do not run the decorated test
  ``@py.test.mark.xfail(reason="...")`` prints the reason string in xfail summaries
  specifiying ``--runxfail`` on command line virtually ignores xfail markers

- expose (previously internal) commonly useful methods:
  py.io.get_terminal_with() -> return terminal width
  py.io.ansi_print(...) -> print colored/bold text on linux/win32
  py.io.saferepr(obj) -> return limited representation string

- expose test outcome related exceptions as py.test.skip.Exception,
  py.test.raises.Exception etc., useful mostly for plugins
  doing special outcome interpretation/tweaking

- (issue85) fix junitxml plugin to handle tests with non-ascii output

- fix/refine python3 compatibility (thanks Benjamin Peterson)

- fixes for making the jython/win32 combination work, note however:
  jython2.5.1/win32 does not provide a command line launcher, see
  http://bugs.jython.org/issue1491 . See pylib install documentation
  for how to work around.

- fixes for handling of unicode exception values and unprintable objects

- (issue87) fix unboundlocal error in assertionold code

- (issue86) improve documentation for looponfailing

- refine IO capturing: stdin-redirect pseudo-file now has a NOP close() method

- ship distribute_setup.py version 0.6.10

- added links to the new capturelog and coverage plugins


v1.2.0
---------------------------------------------

- refined usage and options for "py.cleanup"::

    py.cleanup     # remove "*.pyc" and "*$py.class" (jython) files
    py.cleanup -e .swp -e .cache # also remove files with these extensions
    py.cleanup -s  # remove "build" and "dist" directory next to setup.py files
    py.cleanup -d  # also remove empty directories
    py.cleanup -a  # synonym for "-s -d -e 'pip-log.txt'"
    py.cleanup -n  # dry run, only show what would be removed

- add a new option "py.test --funcargs" which shows available funcargs
  and their help strings (docstrings on their respective factory function)
  for a given test path

- display a short and concise traceback if a funcarg lookup fails

- early-load "conftest.py" files in non-dot first-level sub directories.
  allows to conveniently keep and access test-related options in a ``test``
  subdir and still add command line options.

- fix issue67: new super-short traceback-printing option: "--tb=line" will print a single line for each failing (python) test indicating its filename, lineno and the failure value

- fix issue78: always call python-level teardown functions even if the
  according setup failed.  This includes refinements for calling setup_module/class functions
  which will now only be called once instead of the previous behaviour where they'd be called
  multiple times if they raise an exception (including a Skipped exception).  Any exception
  will be re-corded and associated with all tests in the according module/class scope.

- fix issue63: assume <40 columns to be a bogus terminal width, default to 80

- fix pdb debugging to be in the correct frame on raises-related errors

- update apipkg.py to fix an issue where recursive imports might
  unnecessarily break importing

- fix plugin links

v1.1.1
---------------------------------------------

- moved dist/looponfailing from py.test core into a new
  separately released pytest-xdist plugin.

- new junitxml plugin: --junitxml=path will generate a junit style xml file
  which is processable e.g. by the Hudson CI system.

- new option: --genscript=path will generate a standalone py.test script
  which will not need any libraries installed.  thanks to Ralf Schmitt.

- new option: --ignore will prevent specified path from collection.
  Can be specified multiple times.

- new option: --confcutdir=dir will make py.test only consider conftest
  files that are relative to the specified dir.

- new funcarg: "pytestconfig" is the pytest config object for access
  to command line args and can now be easily used in a test.

- install 'py.test' and `py.which` with a ``-$VERSION`` suffix to
  disambiguate between Python3, python2.X, Jython and PyPy installed versions.

- new "pytestconfig" funcarg allows access to test config object

- new "pytest_report_header" hook can return additional lines
  to be displayed at the header of a test run.

- (experimental) allow "py.test path::name1::name2::..." for pointing
  to a test within a test collection directly.  This might eventually
  evolve as a full substitute to "-k" specifications.

- streamlined plugin loading: order is now as documented in
  customize.html: setuptools, ENV, commandline, conftest.
  also setuptools entry point names are turned to canonical namees ("pytest_*")

- automatically skip tests that need 'capfd' but have no os.dup

- allow pytest_generate_tests to be defined in classes as well

- deprecate usage of 'disabled' attribute in favour of pytestmark
- deprecate definition of Directory, Module, Class and Function nodes
  in conftest.py files.  Use pytest collect hooks instead.

- collection/item node specific runtest/collect hooks are only called exactly
  on matching conftest.py files, i.e. ones which are exactly below
  the filesystem path of an item

- change: the first pytest_collect_directory hook to return something
  will now prevent further hooks to be called.

- change: figleaf plugin now requires --figleaf to run.  Also
  change its long command line options to be a bit shorter (see py.test -h).

- change: pytest doctest plugin is now enabled by default and has a
  new option --doctest-glob to set a pattern for file matches.

- change: remove internal py._* helper vars, only keep py._pydir

- robustify capturing to survive if custom pytest_runtest_setup
  code failed and prevented the capturing setup code from running.

- make py.test.* helpers provided by default plugins visible early -
  works transparently both for pydoc and for interactive sessions
  which will regularly see e.g. py.test.mark and py.test.importorskip.

- simplify internal plugin manager machinery
- simplify internal collection tree by introducing a RootCollector node

- fix assert reinterpreation that sees a call containing "keyword=..."

- fix issue66: invoke pytest_sessionstart and pytest_sessionfinish
  hooks on slaves during dist-testing, report module/session teardown
  hooks correctly.

- fix issue65: properly handle dist-testing if no
  execnet/py lib installed remotely.

- skip some install-tests if no execnet is available

- fix docs, fix internal bin/ script generation


v1.1.0
---------------------------------------------

- introduce automatic plugin registration via 'pytest11'
  entrypoints via setuptools' pkg_resources.iter_entry_points

- fix py.test dist-testing to work with execnet >= 1.0.0b4

- re-introduce py.test.cmdline.main() for better backward compatibility

- svn paths: fix a bug with path.check(versioned=True) for svn paths,
  allow '%' in svn paths, make svnwc.update() default to interactive mode
  like in 1.0.x and add svnwc.update(interactive=False) to inhibit interaction.

- refine distributed tarball to contain test and no pyc files

- try harder to have deprecation warnings for py.compat.* accesses
  report a correct location

v1.0.2
---------------------------------------------

* adjust and improve docs

* remove py.rest tool and internal namespace - it was
  never really advertised and can still be used with
  the old release if needed.  If there is interest
  it could be revived into its own tool i guess.

* fix issue48 and issue59: raise an Error if the module
  from an imported test file does not seem to come from
  the filepath - avoids "same-name" confusion that has
  been reported repeatedly

* merged Ronny's nose-compatibility hacks: now
  nose-style setup_module() and setup() functions are
  supported

* introduce generalized py.test.mark function marking

* reshuffle / refine command line grouping

* deprecate parser.addgroup in favour of getgroup which creates option group

* add --report command line option that allows to control showing of skipped/xfailed sections

* generalized skipping: a new way to mark python functions with skipif or xfail
  at function, class and modules level based on platform or sys-module attributes.

* extend py.test.mark decorator to allow for positional args

* introduce and test "py.cleanup -d" to remove empty directories

* fix issue #59 - robustify unittest test collection

* make bpython/help interaction work by adding an __all__ attribute
  to ApiModule, cleanup initpkg

* use MIT license for pylib, add some contributors

* remove py.execnet code and substitute all usages with 'execnet' proper

* fix issue50 - cached_setup now caches more to expectations
  for test functions with multiple arguments.

* merge Jarko's fixes, issue #45 and #46

* add the ability to specify a path for py.lookup to search in

* fix a funcarg cached_setup bug probably only occuring
  in distributed testing and "module" scope with teardown.

* many fixes and changes for making the code base python3 compatible,
  many thanks to Benjamin Peterson for helping with this.

* consolidate builtins implementation to be compatible with >=2.3,
  add helpers to ease keeping 2 and 3k compatible code

* deprecate py.compat.doctest|subprocess|textwrap|optparse

* deprecate py.magic.autopath, remove py/magic directory

* move pytest assertion handling to py/code and a pytest_assertion
  plugin, add "--no-assert" option, deprecate py.magic namespaces
  in favour of (less) py.code ones.

* consolidate and cleanup py/code classes and files

* cleanup py/misc, move tests to bin-for-dist

* introduce delattr/delitem/delenv methods to py.test's monkeypatch funcarg

* consolidate py.log implementation, remove old approach.

* introduce py.io.TextIO and py.io.BytesIO for distinguishing between
  text/unicode and byte-streams (uses underlying standard lib io.*
  if available)

* make py.unittest_convert helper script available which converts "unittest.py"
  style files into the simpler assert/direct-test-classes py.test/nosetests
  style.  The script was written by Laura Creighton.

* simplified internal localpath implementation

v1.0.2
-------------------------------------------

* fixing packaging issues, triggered by fedora redhat packaging,
  also added doc, examples and contrib dirs to the tarball.

* added a documentation link to the new django plugin.

v1.0.1
-------------------------------------------

* added a 'pytest_nose' plugin which handles nose.SkipTest,
  nose-style function/method/generator setup/teardown and
  tries to report functions correctly.

* capturing of unicode writes or encoded strings to sys.stdout/err
  work better, also terminalwriting was adapted and somewhat
  unified between windows and linux.

* improved documentation layout and content a lot

* added a "--help-config" option to show conftest.py / ENV-var names for
  all longopt cmdline options, and some special conftest.py variables.
  renamed 'conf_capture' conftest setting to 'option_capture' accordingly.

* fix issue #27: better reporting on non-collectable items given on commandline
  (e.g. pyc files)

* fix issue #33: added --version flag (thanks Benjamin Peterson)

* fix issue #32: adding support for "incomplete" paths to wcpath.status()

* "Test" prefixed classes are *not* collected by default anymore if they
  have an __init__ method

* monkeypatch setenv() now accepts a "prepend" parameter

* improved reporting of collection error tracebacks

* simplified multicall mechanism and plugin architecture,
  renamed some internal methods and argnames

v1.0.0
-------------------------------------------

* more terse reporting try to show filesystem path relatively to current dir
* improve xfail output a bit

v1.0.0b9
-------------------------------------------

* cleanly handle and report final teardown of test setup

* fix svn-1.6 compat issue with py.path.svnwc().versioned()
  (thanks Wouter Vanden Hove)

* setup/teardown or collection problems now show as ERRORs
  or with big "E"'s in the progress lines.  they are reported
  and counted separately.

* dist-testing: properly handle test items that get locally
  collected but cannot be collected on the remote side - often
  due to platform/dependency reasons

* simplified py.test.mark API - see keyword plugin documentation

* integrate better with logging: capturing now by default captures
  test functions and their immediate setup/teardown in a single stream

* capsys and capfd funcargs now have a readouterr() and a close() method
  (underlyingly py.io.StdCapture/FD objects are used which grew a
  readouterr() method as well to return snapshots of captured out/err)

* make assert-reinterpretation work better with comparisons not
  returning bools (reported with numpy from thanks maciej fijalkowski)

* reworked per-test output capturing into the pytest_iocapture.py plugin
  and thus removed capturing code from config object

* item.repr_failure(excinfo) instead of item.repr_failure(excinfo, outerr)


v1.0.0b8
-------------------------------------------

* pytest_unittest-plugin is now enabled by default

* introduced pytest_keyboardinterrupt hook and
  refined pytest_sessionfinish hooked, added tests.

* workaround a buggy logging module interaction ("closing already closed
  files").  Thanks to Sridhar Ratnakumar for triggering.

* if plugins use "py.test.importorskip" for importing
  a dependency only a warning will be issued instead
  of exiting the testing process.

* many improvements to docs:
  - refined funcargs doc , use the term "factory" instead of "provider"
  - added a new talk/tutorial doc page
  - better download page
  - better plugin docstrings
  - added new plugins page and automatic doc generation script

* fixed teardown problem related to partially failing funcarg setups
  (thanks MrTopf for reporting), "pytest_runtest_teardown" is now
  always invoked even if the "pytest_runtest_setup" failed.

* tweaked doctest output for docstrings in py modules,
  thanks Radomir.

v1.0.0b7
-------------------------------------------

* renamed py.test.xfail back to py.test.mark.xfail to avoid
  two ways to decorate for xfail

* re-added py.test.mark decorator for setting keywords on functions
  (it was actually documented so removing it was not nice)

* remove scope-argument from request.addfinalizer() because
  request.cached_setup has the scope arg. TOOWTDI.

* perform setup finalization before reporting failures

* apply modified patches from Andreas Kloeckner to allow
  test functions to have no func_code (#22) and to make
  "-k" and function keywords work  (#20)

* apply patch from Daniel Peolzleithner (issue #23)

* resolve issue #18, multiprocessing.Manager() and
  redirection clash

* make __name__ == "__channelexec__" for remote_exec code

v1.0.0b3
-------------------------------------------

* plugin classes are removed: one now defines
  hooks directly in conftest.py or global pytest_*.py
  files.

* added new pytest_namespace(config) hook that allows
  to inject helpers directly to the py.test.* namespace.

* documented and refined many hooks

* added new style of generative tests via
  pytest_generate_tests hook that integrates
  well with function arguments.


v1.0.0b1
-------------------------------------------

* introduced new "funcarg" setup method,
  see doc/test/funcarg.txt

* introduced plugin architecuture and many
  new py.test plugins, see
  doc/test/plugins.txt

* teardown_method is now guaranteed to get
  called after a test method has run.

* new method: py.test.importorskip(mod,minversion)
  will either import or call py.test.skip()

* completely revised internal py.test architecture

* new py.process.ForkedFunc object allowing to
  fork execution of a function to a sub process
  and getting a result back.

XXX lots of things missing here XXX

v0.9.2
-------------------------------------------

* refined installation and metadata, created new setup.py,
  now based on setuptools/ez_setup (thanks to Ralf Schmitt
  for his support).

* improved the way of making py.* scripts available in
  windows environments, they are now added to the
  Scripts directory as ".cmd" files.

* py.path.svnwc.status() now is more complete and
  uses xml output from the 'svn' command if available
  (Guido Wesdorp)

* fix for py.path.svn* to work with svn 1.5
  (Chris Lamb)

* fix path.relto(otherpath) method on windows to
  use normcase for checking if a path is relative.

* py.test's traceback is better parseable from editors
  (follows the filenames:LINENO: MSG convention)
  (thanks to Osmo Salomaa)

* fix to javascript-generation, "py.test --runbrowser"
  should work more reliably now

* removed previously accidentally added
  py.test.broken and py.test.notimplemented helpers.

* there now is a py.__version__ attribute

v0.9.1
-------------------------------------------

This is a fairly complete list of v0.9.1, which can
serve as a reference for developers.

* allowing + signs in py.path.svn urls [39106]
* fixed support for Failed exceptions without excinfo in py.test [39340]
* added support for killing processes for Windows (as well as platforms that
  support os.kill) in py.misc.killproc [39655]
* added setup/teardown for generative tests to py.test [40702]
* added detection of FAILED TO LOAD MODULE to py.test [40703, 40738, 40739]
* fixed problem with calling .remove() on wcpaths of non-versioned files in
  py.path [44248]
* fixed some import and inheritance issues in py.test [41480, 44648, 44655]
* fail to run greenlet tests when pypy is available, but without stackless
  [45294]
* small fixes in rsession tests [45295]
* fixed issue with 2.5 type representations in py.test [45483, 45484]
* made that internal reporting issues displaying is done atomically in py.test
  [45518]
* made that non-existing files are igored by the py.lookup script [45519]
* improved exception name creation in py.test [45535]
* made that less threads are used in execnet [merge in 45539]
* removed lock required for atomical reporting issue displaying in py.test
  [45545]
* removed globals from execnet [45541, 45547]
* refactored cleanup mechanics, made that setDaemon is set to 1 to make atexit
  get called in 2.5 (py.execnet) [45548]
* fixed bug in joining threads in py.execnet's servemain [45549]
* refactored py.test.rsession tests to not rely on exact output format anymore
  [45646]
* using repr() on test outcome [45647]
* added 'Reason' classes for py.test.skip() [45648, 45649]
* killed some unnecessary sanity check in py.test.collect [45655]
* avoid using os.tmpfile() in py.io.fdcapture because on Windows it's only
  usable by Administrators [45901]
* added support for locking and non-recursive commits to py.path.svnwc [45994]
* locking files in py.execnet to prevent CPython from segfaulting [46010]
* added export() method to py.path.svnurl
* fixed -d -x in py.test [47277]
* fixed argument concatenation problem in py.path.svnwc [49423]
* restore py.test behaviour that it exits with code 1 when there are failures
  [49974]
* don't fail on html files that don't have an accompanying .txt file [50606]
* fixed 'utestconvert.py < input' [50645]
* small fix for code indentation in py.code.source [50755]
* fix _docgen.py documentation building [51285]
* improved checks for source representation of code blocks in py.test [51292]
* added support for passing authentication to py.path.svn* objects [52000,
  52001]
* removed sorted() call for py.apigen tests in favour of [].sort() to support
  Python 2.3 [52481]<|MERGE_RESOLUTION|>--- conflicted
+++ resolved
@@ -1,13 +1,12 @@
 NEXT
 -----------------------------------
 
-<<<<<<< HEAD
 - No longer show line numbers in the --verbose output, the output is now
   purely the nodeid.  The line number is still shown in failure reports.
-=======
+  Thanks Floris Bruynooghe.
+
 - fix issue437 where assertion rewriting could cause pytest-xdist slaves
-  to collect different tests.
->>>>>>> cc092afd
+  to collect different tests. Thanks Bruno Oliveira.
 
 - fix issue547 capsys/capfd also work when output capturing ("-s") is disabled.
 
