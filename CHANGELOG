Unreleased
----------

- Improve assertion failure reporting on iterables, by using ndiff and pprint.

- removed outdated japanese docs from source tree.

<<<<<<< HEAD
- Escape % character in the assertion message.

=======
- docs for "pytest_addhooks" hook.  Thanks Bruno Oliveira.

- updated plugin index docs.  Thanks Bruno Oliveira.

- fix issue557: with "-k" we only allow the old style "-" for negation
  at the beginning of strings and even that is deprecated.  Use "not" instead.
  This should allow to pick parametrized tests where "-" appeared in the parameter.
>>>>>>> e53bb1af

2.6.3
-----------

- fix issue575: xunit-xml was reporting collection errors as failures
  instead of errors, thanks Oleg Sinyavskiy.

- fix issue582: fix setuptools example, thanks Laszlo Papp and Ronny
  Pfannschmidt.

- Fix infinite recursion bug when pickling capture.EncodedFile, thanks
  Uwe Schmitt.

- fix issue589: fix bad interaction with numpy and others when showing
  exceptions.  Check for precise "maximum recursion depth exceed" exception
  instead of presuming any RuntimeError is that one (implemented in py
  dep).  Thanks Charles Cloud for analysing the issue.

- fix conftest related fixture visibility issue: when running with a
  CWD outside a test package pytest would get fixture discovery wrong.
  Thanks to Wolfgang Schnerring for figuring out a reproducable example.

- Introduce pytest_enter_pdb hook (needed e.g. by pytest_timeout to cancel the
  timeout when interactively entering pdb).  Thanks Wolfgang Schnerring.

- check xfail/skip also with non-python function test items. Thanks
  Floris Bruynooghe.

2.6.2
-----------

- Added function pytest.freeze_includes(), which makes it easy to embed
  pytest into executables using tools like cx_freeze.
  See docs for examples and rationale. Thanks Bruno Oliveira.

- Improve assertion rewriting cache invalidation precision.

- fixed issue561: adapt autouse fixture example for python3.

- fixed issue453: assertion rewriting issue with __repr__ containing
  "\n{", "\n}" and "\n~".

- fix issue560: correctly display code if an "else:" or "finally:" is
  followed by statements on the same line.

- Fix example in monkeypatch documentation, thanks t-8ch.

- fix issue572: correct tmpdir doc example for python3.

- Do not mark as universal wheel because Python 2.6 is different from
  other builds due to the extra argparse dependency.  Fixes issue566.
  Thanks sontek.

- Implement issue549: user-provided assertion messages now no longer
  replace the py.test instrospection message but are shown in addition
  to them.

2.6.1
-----------------------------------

- No longer show line numbers in the --verbose output, the output is now
  purely the nodeid.  The line number is still shown in failure reports.
  Thanks Floris Bruynooghe.

- fix issue437 where assertion rewriting could cause pytest-xdist slaves
  to collect different tests. Thanks Bruno Oliveira.

- fix issue555: add "errors" attribute to capture-streams to satisfy
  some distutils and possibly other code accessing sys.stdout.errors.

- fix issue547 capsys/capfd also work when output capturing ("-s") is disabled.

- address issue170: allow pytest.mark.xfail(...) to specify expected exceptions via
  an optional "raises=EXC" argument where EXC can be a single exception
  or a tuple of exception classes.  Thanks David Mohr for the complete
  PR.

- fix integration of pytest with unittest.mock.patch decorator when
  it uses the "new" argument.  Thanks Nicolas Delaby for test and PR.

- fix issue with detecting conftest files if the arguments contain
  "::" node id specifications (copy pasted from "-v" output)

- fix issue544 by only removing "@NUM" at the end of "::" separated parts
  and if the part has an ".py" extension

- don't use py.std import helper, rather import things directly.
  Thanks Bruno Oliveira.

2.6
-----------------------------------

- Cache exceptions from fixtures according to their scope (issue 467).

- fix issue537: Avoid importing old assertion reinterpretation code by default.

- fix issue364: shorten and enhance tracebacks representation by default.
  The new "--tb=auto" option (default) will only display long tracebacks
  for the first and last entry.  You can get the old behaviour of printing
  all entries as long entries with "--tb=long".  Also short entries by
  default are now printed very similarly to "--tb=native" ones.

- fix issue514: teach assertion reinterpretation about private class attributes

- change -v output to include full node IDs of tests.  Users can copy
  a node ID from a test run, including line number, and use it as a
  positional argument in order to run only a single test.

- fix issue 475: fail early and comprehensible if calling
  pytest.raises with wrong exception type.

- fix issue516: tell in getting-started about current dependencies.

- cleanup setup.py a bit and specify supported versions. Thanks Jurko
  Gospodnetic for the PR.

- change XPASS colour to yellow rather then red when tests are run
  with -v.

- fix issue473: work around mock putting an unbound method into a class
  dict when double-patching.

- fix issue498: if a fixture finalizer fails, make sure that
  the fixture is still invalidated.

- fix issue453: the result of the pytest_assertrepr_compare hook now gets
  it's newlines escaped so that format_exception does not blow up.

- internal new warning system: pytest will now produce warnings when
  it detects oddities in your test collection or execution.
  Warnings are ultimately sent to a new pytest_logwarning hook which is
  currently only implemented by the terminal plugin which displays
  warnings in the summary line and shows more details when -rw (report on
  warnings) is specified.

- change skips into warnings for test classes with an __init__ and
  callables in test modules which look like a test but are not functions.

- fix issue436: improved finding of initial conftest files from command
  line arguments by using the result of parse_known_args rather than
  the previous flaky heuristics.  Thanks Marc Abramowitz for tests
  and initial fixing approaches in this area.

- fix issue #479: properly handle nose/unittest(2) SkipTest exceptions
  during collection/loading of test modules.  Thanks to Marc Schlaich
  for the complete PR.

- fix issue490: include pytest_load_initial_conftests in documentation
  and improve docstring.

- fix issue472: clarify that ``pytest.config.getvalue()`` cannot work
  if it's triggered ahead of command line parsing.

- merge PR123: improved integration with mock.patch decorator on tests.

- fix issue412: messing with stdout/stderr FD-level streams is now
  captured without crashes.

- fix issue483: trial/py33 works now properly.  Thanks Daniel Grana for PR.

- improve example for pytest integration with "python setup.py test"
  which now has a generic "-a" or "--pytest-args" option where you
  can pass additional options as a quoted string.  Thanks Trevor Bekolay.

- simplified internal capturing mechanism and made it more robust
  against tests or setups changing FD1/FD2, also better integrated
  now with pytest.pdb() in single tests.

- improvements to pytest's own test-suite leakage detection, courtesy of PRs
  from Marc Abramowitz

- fix issue492: avoid leak in test_writeorg.  Thanks Marc Abramowitz.

- fix issue493: don't run tests in doc directory with ``python setup.py test``
  (use tox -e doctesting for that)

- fix issue486: better reporting and handling of early conftest loading failures

- some cleanup and simplification of internal conftest handling.

- work a bit harder to break reference cycles when catching exceptions.
  Thanks Jurko Gospodnetic.

- fix issue443: fix skip examples to use proper comparison.  Thanks Alex
  Groenholm.

- support nose-style ``__test__`` attribute on modules, classes and
  functions, including unittest-style Classes.  If set to False, the
  test will not be collected.

- fix issue512: show "<notset>" for arguments which might not be set
  in monkeypatch plugin.  Improves output in documentation.


2.5.2
-----------------------------------

- fix issue409 -- better interoperate with cx_freeze by not
  trying to import from collections.abc which causes problems
  for py27/cx_freeze.  Thanks Wolfgang L. for reporting and tracking it down.

- fixed docs and code to use "pytest" instead of "py.test" almost everywhere.
  Thanks Jurko Gospodnetic for the complete PR.

- fix issue425: mention at end of "py.test -h" that --markers
  and --fixtures work according to specified test path (or current dir)

- fix issue413: exceptions with unicode attributes are now printed
  correctly also on python2 and with pytest-xdist runs. (the fix
  requires py-1.4.20)

- copy, cleanup and integrate py.io capture
  from pylib 1.4.20.dev2 (rev 13d9af95547e)

- address issue416: clarify docs as to conftest.py loading semantics

- fix issue429: comparing byte strings with non-ascii chars in assert
  expressions now work better.  Thanks Floris Bruynooghe.

- make capfd/capsys.capture private, its unused and shouldnt be exposed


2.5.1
-----------------------------------

- merge new documentation styling PR from Tobias Bieniek.

- fix issue403: allow parametrize of multiple same-name functions within
  a collection node.  Thanks Andreas Kloeckner and Alex Gaynor for reporting
  and analysis.

- Allow parameterized fixtures to specify the ID of the parameters by
  adding an ids argument to pytest.fixture() and pytest.yield_fixture().
  Thanks Floris Bruynooghe.

- fix issue404 by always using the binary xml escape in the junitxml
  plugin.  Thanks Ronny Pfannschmidt.

- fix issue407: fix addoption docstring to point to argparse instead of
  optparse. Thanks Daniel D. Wright.



2.5.0
-----------------------------------

- dropped python2.5 from automated release testing of pytest itself
  which means it's probably going to break soon (but still works
  with this release we believe).

- simplified and fixed implementation for calling finalizers when
  parametrized fixtures or function arguments are involved.  finalization
  is now performed lazily at setup time instead of in the "teardown phase".
  While this might sound odd at first, it helps to ensure that we are
  correctly handling setup/teardown even in complex code.  User-level code
  should not be affected unless it's implementing the pytest_runtest_teardown
  hook and expecting certain fixture instances are torn down within (very
  unlikely and would have been unreliable anyway).

- PR90: add --color=yes|no|auto option to force terminal coloring
  mode ("auto" is default).  Thanks Marc Abramowitz.

- fix issue319 - correctly show unicode in assertion errors.  Many
  thanks to Floris Bruynooghe for the complete PR.  Also means
  we depend on py>=1.4.19 now.

- fix issue396 - correctly sort and finalize class-scoped parametrized
  tests independently from number of methods on the class.

- refix issue323 in a better way -- parametrization should now never
  cause Runtime Recursion errors because the underlying algorithm
  for re-ordering tests per-scope/per-fixture is not recursive
  anymore (it was tail-call recursive before which could lead
  to problems for more than >966 non-function scoped parameters).

- fix issue290 - there is preliminary support now for parametrizing
  with repeated same values (sometimes useful to to test if calling
  a second time works as with the first time).

- close issue240 - document precisely how pytest module importing
  works, discuss the two common test directory layouts, and how it
  interacts with PEP420-namespace packages.

- fix issue246 fix finalizer order to be LIFO on independent fixtures
  depending on a parametrized higher-than-function scoped fixture.
  (was quite some effort so please bear with the complexity of this sentence :)
  Thanks Ralph Schmitt for the precise failure example.

- fix issue244 by implementing special index for parameters to only use
  indices for paramentrized test ids

- fix issue287 by running all finalizers but saving the exception
  from the first failing finalizer and re-raising it so teardown will
  still have failed.  We reraise the first failing exception because
  it might be the cause for other finalizers to fail.

- fix ordering when mock.patch or other standard decorator-wrappings
  are used with test methods.  This fixues issue346 and should
  help with random "xdist" collection failures.  Thanks to
  Ronny Pfannschmidt and Donald Stufft for helping to isolate it.

- fix issue357 - special case "-k" expressions to allow for
  filtering with simple strings that are not valid python expressions.
  Examples: "-k 1.3" matches all tests parametrized with 1.3.
  "-k None" filters all tests that have "None" in their name
  and conversely "-k 'not None'".
  Previously these examples would raise syntax errors.

- fix issue384 by removing the trial support code
  since the unittest compat enhancements allow
  trial to handle it on its own

- don't hide an ImportError when importing a plugin produces one.
  fixes issue375.

- fix issue275 - allow usefixtures and autouse fixtures
  for running doctest text files.

- fix issue380 by making --resultlog only rely on longrepr instead
  of the "reprcrash" attribute which only exists sometimes.

- address issue122: allow @pytest.fixture(params=iterator) by exploding
  into a list early on.

- fix pexpect-3.0 compatibility for pytest's own tests.
  (fixes issue386)

- allow nested parametrize-value markers, thanks James Lan for the PR.

- fix unicode handling with new monkeypatch.setattr(import_path, value)
  API.  Thanks Rob Dennis.  Fixes issue371.

- fix unicode handling with junitxml, fixes issue368.

- In assertion rewriting mode on Python 2, fix the detection of coding
  cookies. See issue #330.

- make "--runxfail" turn imperative pytest.xfail calls into no ops
  (it already did neutralize pytest.mark.xfail markers)

- refine pytest / pkg_resources interactions: The AssertionRewritingHook
  PEP302 compliant loader now registers itself with setuptools/pkg_resources
  properly so that the pkg_resources.resource_stream method works properly.
  Fixes issue366.  Thanks for the investigations and full PR to Jason R. Coombs.

- pytestconfig fixture is now session-scoped as it is the same object during the
  whole test run.  Fixes issue370.

- avoid one surprising case of marker malfunction/confusion::

      @pytest.mark.some(lambda arg: ...)
      def test_function():

  would not work correctly because pytest assumes @pytest.mark.some
  gets a function to be decorated already.  We now at least detect if this
  arg is an lambda and thus the example will work.  Thanks Alex Gaynor
  for bringing it up.

- xfail a test on pypy that checks wrong encoding/ascii (pypy does
  not error out). fixes issue385.

- internally make varnames() deal with classes's __init__,
  although it's not needed by pytest itself atm.  Also
  fix caching.  Fixes issue376.

- fix issue221 - handle importing of namespace-package with no
  __init__.py properly.

- refactor internal FixtureRequest handling to avoid monkeypatching.
  One of the positive user-facing effects is that the "request" object
  can now be used in closures.

- fixed version comparison in pytest.importskip(modname, minverstring)

- fix issue377 by clarifying in the nose-compat docs that pytest
  does not duplicate the unittest-API into the "plain" namespace.

- fix verbose reporting for @mock'd test functions

v2.4.2
-----------------------------------

- on Windows require colorama and a newer py lib so that py.io.TerminalWriter()
  now uses colorama instead of its own ctypes hacks. (fixes issue365)
  thanks Paul Moore for bringing it up.

- fix "-k" matching of tests where "repr" and "attr" and other names would
  cause wrong matches because of an internal implementation quirk
  (don't ask) which is now properly implemented. fixes issue345.

- avoid tmpdir fixture to create too long filenames especially
  when parametrization is used (issue354)

- fix pytest-pep8 and pytest-flakes / pytest interactions
  (collection names in mark plugin was assuming an item always
  has a function which is not true for those plugins etc.)
  Thanks Andi Zeidler.

- introduce node.get_marker/node.add_marker API for plugins
  like pytest-pep8 and pytest-flakes to avoid the messy
  details of the node.keywords  pseudo-dicts.  Adapated
  docs.

- remove attempt to "dup" stdout at startup as it's icky.
  the normal capturing should catch enough possibilities
  of tests messing up standard FDs.

- add pluginmanager.do_configure(config) as a link to
  config.do_configure() for plugin-compatibility

v2.4.1
-----------------------------------

- When using parser.addoption() unicode arguments to the
  "type" keyword should also be converted to the respective types.
  thanks Floris Bruynooghe, @dnozay. (fixes issue360 and issue362)

- fix dotted filename completion when using argcomplete
  thanks Anthon van der Neuth. (fixes issue361)

- fix regression when a 1-tuple ("arg",) is used for specifying
  parametrization (the values of the parametrization were passed
  nested in a tuple).  Thanks Donald Stufft.

- merge doc typo fixes, thanks Andy Dirnberger

v2.4
-----------------------------------

known incompatibilities:

- if calling --genscript from python2.7 or above, you only get a
  standalone script which works on python2.7 or above.  Use Python2.6
  to also get a python2.5 compatible version.

- all xunit-style teardown methods (nose-style, pytest-style,
  unittest-style) will not be called if the corresponding setup method failed,
  see issue322 below.

- the pytest_plugin_unregister hook wasn't ever properly called
  and there is no known implementation of the hook - so it got removed.

- pytest.fixture-decorated functions cannot be generators (i.e. use
  yield) anymore.  This change might be reversed in 2.4.1 if it causes
  unforeseen real-life issues.  However, you can always write and return
  an inner function/generator and change the fixture consumer to iterate
  over the returned generator.  This change was done in lieu of the new
  ``pytest.yield_fixture`` decorator, see below.

new features:

- experimentally introduce a new ``pytest.yield_fixture`` decorator
  which accepts exactly the same parameters as pytest.fixture but
  mandates a ``yield`` statement instead of a ``return statement`` from
  fixture functions.  This allows direct integration with "with-style"
  context managers in fixture functions and generally avoids registering
  of finalization callbacks in favour of treating the "after-yield" as
  teardown code.  Thanks Andreas Pelme, Vladimir Keleshev, Floris
  Bruynooghe, Ronny Pfannschmidt and many others for discussions.

- allow boolean expression directly with skipif/xfail
  if a "reason" is also specified.  Rework skipping documentation
  to recommend "condition as booleans" because it prevents surprises
  when importing markers between modules.  Specifying conditions
  as strings will remain fully supported.

- reporting: color the last line red or green depending if
  failures/errors occured or everything passed.  thanks Christian
  Theunert.

- make "import pdb ; pdb.set_trace()" work natively wrt capturing (no
  "-s" needed anymore), making ``pytest.set_trace()`` a mere shortcut.

- fix issue181: --pdb now also works on collect errors (and
  on internal errors) .  This was implemented by a slight internal
  refactoring and the introduction of a new hook
  ``pytest_exception_interact`` hook (see next item).

- fix issue341: introduce new experimental hook for IDEs/terminals to
  intercept debugging: ``pytest_exception_interact(node, call, report)``.

- new monkeypatch.setattr() variant to provide a shorter
  invocation for patching out classes/functions from modules:

     monkeypatch.setattr("requests.get", myfunc)

  will replace the "get" function of the "requests" module with ``myfunc``.

- fix issue322: tearDownClass is not run if setUpClass failed. Thanks
  Mathieu Agopian for the initial fix.  Also make all of pytest/nose
  finalizer mimick the same generic behaviour: if a setupX exists and
  fails, don't run teardownX.  This internally introduces a new method
  "node.addfinalizer()" helper which can only be called during the setup
  phase of a node.

- simplify pytest.mark.parametrize() signature: allow to pass a
  CSV-separated string to specify argnames.  For example:
  ``pytest.mark.parametrize("input,expected",  [(1,2), (2,3)])``
  works as well as the previous:
  ``pytest.mark.parametrize(("input", "expected"), ...)``.

- add support for setUpModule/tearDownModule detection, thanks Brian Okken.

- integrate tab-completion on options through use of "argcomplete".
  Thanks Anthon van der Neut for the PR.

- change option names to be hyphen-separated long options but keep the
  old spelling backward compatible.  py.test -h will only show the
  hyphenated version, for example "--collect-only" but "--collectonly"
  will remain valid as well (for backward-compat reasons).  Many thanks to
  Anthon van der Neut for the implementation and to Hynek Schlawack for
  pushing us.

- fix issue 308 - allow to mark/xfail/skip individual parameter sets
  when parametrizing.  Thanks Brianna Laugher.

- call new experimental pytest_load_initial_conftests hook to allow
  3rd party plugins to do something before a conftest is loaded.

Bug fixes:

- fix issue358 - capturing options are now parsed more properly
  by using a new parser.parse_known_args method.

- pytest now uses argparse instead of optparse (thanks Anthon) which
  means that "argparse" is added as a dependency if installing into python2.6
  environments or below.

- fix issue333: fix a case of bad unittest/pytest hook interaction.

- PR27: correctly handle nose.SkipTest during collection.  Thanks
  Antonio Cuni, Ronny Pfannschmidt.

- fix issue355: junitxml puts name="pytest" attribute to testsuite tag.

- fix issue336: autouse fixture in plugins should work again.

- fix issue279: improve object comparisons on assertion failure
  for standard datatypes and recognise collections.abc.  Thanks to
  Brianna Laugher and Mathieu Agopian.

- fix issue317: assertion rewriter support for the is_package method

- fix issue335: document py.code.ExceptionInfo() object returned
  from pytest.raises(), thanks Mathieu Agopian.

- remove implicit distribute_setup support from setup.py.

- fix issue305: ignore any problems when writing pyc files.

- SO-17664702: call fixture finalizers even if the fixture function
  partially failed (finalizers would not always be called before)

- fix issue320 - fix class scope for fixtures when mixed with
  module-level functions.  Thanks Anatloy Bubenkoff.

- you can specify "-q" or "-qq" to get different levels of "quieter"
  reporting (thanks Katarzyna Jachim)

- fix issue300 - Fix order of conftest loading when starting py.test
  in a subdirectory.

- fix issue323 - sorting of many module-scoped arg parametrizations

- make sessionfinish hooks execute with the same cwd-context as at
  session start (helps fix plugin behaviour which write output files
  with relative path such as pytest-cov)

- fix issue316 - properly reference collection hooks in docs

- fix issue 306 - cleanup of -k/-m options to only match markers/test
  names/keywords respectively.  Thanks Wouter van Ackooy.

- improved doctest counting for doctests in python modules --
  files without any doctest items will not show up anymore
  and doctest examples are counted as separate test items.
  thanks Danilo Bellini.

- fix issue245 by depending on the released py-1.4.14
  which fixes py.io.dupfile to work with files with no
  mode. Thanks Jason R. Coombs.

- fix junitxml generation when test output contains control characters,
  addressing issue267, thanks Jaap Broekhuizen

- fix issue338: honor --tb style for setup/teardown errors as well.  Thanks Maho.

- fix issue307 - use yaml.safe_load in example, thanks Mark Eichin.

- better parametrize error messages, thanks Brianna Laugher

- pytest_terminal_summary(terminalreporter) hooks can now use
  ".section(title)" and ".line(msg)" methods to print extra
  information at the end of a test run.

v2.3.5
-----------------------------------

- fix issue169: respect --tb=style with setup/teardown errors as well.

- never consider a fixture function for test function collection

- allow re-running of test items / helps to fix pytest-reruntests plugin
  and also help to keep less fixture/resource references alive

- put captured stdout/stderr into junitxml output even for passing tests
  (thanks Adam Goucher)

- Issue 265 - integrate nose setup/teardown with setupstate
  so it doesnt try to teardown if it did not setup

- issue 271 - dont write junitxml on slave nodes

- Issue 274 - dont try to show full doctest example
  when doctest does not know the example location

- issue 280 - disable assertion rewriting on buggy CPython 2.6.0

- inject "getfixture()" helper to retrieve fixtures from doctests,
  thanks Andreas Zeidler

- issue 259 - when assertion rewriting, be consistent with the default
  source encoding of ASCII on Python 2

- issue 251 - report a skip instead of ignoring classes with init

- issue250 unicode/str mixes in parametrization names and values now works

- issue257, assertion-triggered compilation of source ending in a
  comment line doesn't blow up in python2.5 (fixed through py>=1.4.13.dev6)

- fix --genscript option to generate standalone scripts that also
  work with python3.3 (importer ordering)

- issue171 - in assertion rewriting, show the repr of some
  global variables

- fix option help for "-k"

- move long description of distribution into README.rst

- improve docstring for metafunc.parametrize()

- fix bug where using capsys with pytest.set_trace() in a test
  function would break when looking at capsys.readouterr()

- allow to specify prefixes starting with "_" when
  customizing python_functions test discovery. (thanks Graham Horler)

- improve PYTEST_DEBUG tracing output by puting
  extra data on a new lines with additional indent

- ensure OutcomeExceptions like skip/fail have initialized exception attributes

- issue 260 - don't use nose special setup on plain unittest cases

- fix issue134 - print the collect errors that prevent running specified test items

- fix issue266 - accept unicode in MarkEvaluator expressions

v2.3.4
-----------------------------------

- yielded test functions will now have autouse-fixtures active but
  cannot accept fixtures as funcargs - it's anyway recommended to
  rather use the post-2.0 parametrize features instead of yield, see:
  http://pytest.org/latest/example/parametrize.html
- fix autouse-issue where autouse-fixtures would not be discovered
  if defined in a a/conftest.py file and tests in a/tests/test_some.py
- fix issue226 - LIFO ordering for fixture teardowns
- fix issue224 - invocations with >256 char arguments now work
- fix issue91 - add/discuss package/directory level setups in example
- allow to dynamically define markers via
  item.keywords[...]=assignment integrating with "-m" option
- make "-k" accept an expressions the same as with "-m" so that one
  can write: -k "name1 or name2" etc.  This is a slight incompatibility
  if you used special syntax like "TestClass.test_method" which you now
  need to write as -k "TestClass and test_method" to match a certain
  method in a certain test class.

v2.3.3
-----------------------------------

- fix issue214 - parse modules that contain special objects like e. g.
  flask's request object which blows up on getattr access if no request
  is active. thanks Thomas Waldmann.

- fix issue213 - allow to parametrize with values like numpy arrays that
  do not support an __eq__ operator

- fix issue215 - split test_python.org into multiple files

- fix issue148 - @unittest.skip on classes is now recognized and avoids
  calling setUpClass/tearDownClass, thanks Pavel Repin

- fix issue209 - reintroduce python2.4 support by depending on newer
  pylib which re-introduced statement-finding for pre-AST interpreters

- nose support: only call setup if its a callable, thanks Andrew
  Taumoefolau

- fix issue219 - add py2.4-3.3 classifiers to TROVE list

- in tracebacks *,** arg values are now shown next to normal arguments
  (thanks Manuel Jacob)

- fix issue217 - support mock.patch with pytest's fixtures - note that
  you need either mock-1.0.1 or the python3.3 builtin unittest.mock.

- fix issue127 - improve documentation for pytest_addoption() and
  add a ``config.getoption(name)`` helper function for consistency.

v2.3.2
-----------------------------------

- fix issue208 and fix issue29 use new py version to avoid long pauses
  when printing tracebacks in long modules

- fix issue205 - conftests in subdirs customizing
  pytest_pycollect_makemodule and pytest_pycollect_makeitem
  now work properly

- fix teardown-ordering for parametrized setups

- fix issue127 - better documentation for pytest_addoption
  and related objects.

- fix unittest behaviour: TestCase.runtest only called if there are
  test methods defined

- improve trial support: don't collect its empty
  unittest.TestCase.runTest() method

- "python setup.py test" now works with pytest itself

- fix/improve internal/packaging related bits:

  - exception message check of test_nose.py now passes on python33 as well

  - issue206 - fix test_assertrewrite.py to work when a global
    PYTHONDONTWRITEBYTECODE=1 is present

  - add tox.ini to pytest distribution so that ignore-dirs and others config
    bits are properly distributed for maintainers who run pytest-own tests

v2.3.1
-----------------------------------

- fix issue202 - fix regression: using "self" from fixture functions now
  works as expected (it's the same "self" instance that a test method
  which uses the fixture sees)

- skip pexpect using tests (test_pdb.py mostly) on freebsd* systems
  due to pexpect not supporting it properly (hanging)

- link to web pages from --markers output which provides help for
  pytest.mark.* usage.

v2.3.0
-----------------------------------

- fix issue202 - better automatic names for parametrized test functions
- fix issue139 - introduce @pytest.fixture which allows direct scoping
  and parametrization of funcarg factories.
- fix issue198 - conftest fixtures were not found on windows32 in some
  circumstances with nested directory structures due to path manipulation issues
- fix issue193 skip test functions with were parametrized with empty
  parameter sets
- fix python3.3 compat, mostly reporting bits that previously depended
  on dict ordering
- introduce re-ordering of tests by resource and parametrization setup
  which takes precedence to the usual file-ordering
- fix issue185 monkeypatching time.time does not cause pytest to fail
- fix issue172 duplicate call of pytest.fixture decoratored setup_module
  functions
- fix junitxml=path construction so that if tests change the
  current working directory and the path is a relative path
  it is constructed correctly from the original current working dir.
- fix "python setup.py test" example to cause a proper "errno" return
- fix issue165 - fix broken doc links and mention stackoverflow for FAQ
- catch unicode-issues when writing failure representations
  to terminal to prevent the whole session from crashing
- fix xfail/skip confusion: a skip-mark or an imperative pytest.skip
  will now take precedence before xfail-markers because we
  can't determine xfail/xpass status in case of a skip. see also:
  http://stackoverflow.com/questions/11105828/in-py-test-when-i-explicitly-skip-a-test-that-is-marked-as-xfail-how-can-i-get

- always report installed 3rd party plugins in the header of a test run

- fix issue160: a failing setup of an xfail-marked tests should
  be reported as xfail (not xpass)

- fix issue128: show captured output when capsys/capfd are used

- fix issue179: propperly show the dependency chain of factories

- pluginmanager.register(...) now raises ValueError if the
  plugin has been already registered or the name is taken

- fix issue159: improve http://pytest.org/latest/faq.html
  especially with respect to the "magic" history, also mention
  pytest-django, trial and unittest integration.

- make request.keywords and node.keywords writable.  All descendant
  collection nodes will see keyword values.  Keywords are dictionaries
  containing markers and other info.

- fix issue 178: xml binary escapes are now wrapped in py.xml.raw

- fix issue 176: correctly catch the builtin AssertionError
  even when we replaced AssertionError with a subclass on the
  python level

- factory discovery no longer fails with magic global callables
  that provide no sane __code__ object (mock.call for example)

- fix issue 182: testdir.inprocess_run now considers passed plugins

- fix issue 188: ensure sys.exc_info is clear on python2
                 before calling into a test

- fix issue 191: add unittest TestCase runTest method support
- fix issue 156: monkeypatch correctly handles class level descriptors

- reporting refinements:

  - pytest_report_header now receives a "startdir" so that
    you can use startdir.bestrelpath(yourpath) to show
    nice relative path

  - allow plugins to implement both pytest_report_header and
    pytest_sessionstart (sessionstart is invoked first).

  - don't show deselected reason line if there is none

  - py.test -vv will show all of assert comparisations instead of truncating

v2.2.4
-----------------------------------

- fix error message for rewritten assertions involving the % operator
- fix issue 126: correctly match all invalid xml characters for junitxml
  binary escape
- fix issue with unittest: now @unittest.expectedFailure markers should
  be processed correctly (you can also use @pytest.mark markers)
- document integration with the extended distribute/setuptools test commands
- fix issue 140: propperly get the real functions
  of bound classmethods for setup/teardown_class
- fix issue #141: switch from the deceased paste.pocoo.org to bpaste.net
- fix issue #143: call unconfigure/sessionfinish always when
  configure/sessionstart where called
- fix issue #144: better mangle test ids to junitxml classnames
- upgrade distribute_setup.py to 0.6.27

v2.2.3
----------------------------------------

- fix uploaded package to only include neccesary files

v2.2.2
----------------------------------------

- fix issue101: wrong args to unittest.TestCase test function now
  produce better output
- fix issue102: report more useful errors and hints for when a
  test directory was renamed and some pyc/__pycache__ remain
- fix issue106: allow parametrize to be applied multiple times
  e.g. from module, class and at function level.
- fix issue107: actually perform session scope finalization
- don't check in parametrize if indirect parameters are funcarg names
- add chdir method to monkeypatch funcarg
- fix crash resulting from calling monkeypatch undo a second time
- fix issue115: make --collectonly robust against early failure
  (missing files/directories)
- "-qq --collectonly" now shows only files and the number of tests in them
- "-q --collectonly" now shows test ids
- allow adding of attributes to test reports such that it also works
  with distributed testing (no upgrade of pytest-xdist needed)

v2.2.1
----------------------------------------

- fix issue99 (in pytest and py) internallerrors with resultlog now
  produce better output - fixed by normalizing pytest_internalerror
  input arguments.
- fix issue97 / traceback issues (in pytest and py) improve traceback output
  in conjunction with jinja2 and cython which hack tracebacks
- fix issue93 (in pytest and pytest-xdist) avoid "delayed teardowns":
  the final test in a test node will now run its teardown directly
  instead of waiting for the end of the session. Thanks Dave Hunt for
  the good reporting and feedback.  The pytest_runtest_protocol as well
  as the pytest_runtest_teardown hooks now have "nextitem" available
  which will be None indicating the end of the test run.
- fix collection crash due to unknown-source collected items, thanks
  to Ralf Schmitt (fixed by depending on a more recent pylib)

v2.2.0
----------------------------------------

- fix issue90: introduce eager tearing down of test items so that
  teardown function are called earlier.
- add an all-powerful metafunc.parametrize function which allows to
  parametrize test function arguments in multiple steps and therefore
  from indepdenent plugins and palces.
- add a @pytest.mark.parametrize helper which allows to easily
  call a test function with different argument values
- Add examples to the "parametrize" example page, including a quick port
  of Test scenarios and the new parametrize function and decorator.
- introduce registration for "pytest.mark.*" helpers via ini-files
  or through plugin hooks.  Also introduce a "--strict" option which
  will treat unregistered markers as errors
  allowing to avoid typos and maintain a well described set of markers
  for your test suite.  See exaples at http://pytest.org/latest/mark.html
  and its links.
- issue50: introduce "-m marker" option to select tests based on markers
  (this is a stricter and more predictable version of '-k' in that "-m"
  only matches complete markers and has more obvious rules for and/or
  semantics.
- new feature to help optimizing the speed of your tests:
  --durations=N option for displaying N slowest test calls
  and setup/teardown methods.
- fix issue87: --pastebin now works with python3
- fix issue89: --pdb with unexpected exceptions in doctest work more sensibly
- fix and cleanup pytest's own test suite to not leak FDs
- fix issue83: link to generated funcarg list
- fix issue74: pyarg module names are now checked against imp.find_module false positives
- fix compatibility with twisted/trial-11.1.0 use cases
- simplify Node.listchain
- simplify junitxml output code by relying on py.xml
- add support for skip properties on unittest classes and functions

v2.1.3
----------------------------------------

- fix issue79: assertion rewriting failed on some comparisons in boolops
- correctly handle zero length arguments (a la pytest '')
- fix issue67 / junitxml now contains correct test durations, thanks ronny
- fix issue75 / skipping test failure on jython
- fix issue77 / Allow assertrepr_compare hook to apply to a subset of tests

v2.1.2
----------------------------------------

- fix assertion rewriting on files with windows newlines on some Python versions
- refine test discovery by package/module name (--pyargs), thanks Florian Mayer
- fix issue69 / assertion rewriting fixed on some boolean operations
- fix issue68 / packages now work with assertion rewriting
- fix issue66: use different assertion rewriting caches when the -O option is passed
- don't try assertion rewriting on Jython, use reinterp

v2.1.1
----------------------------------------------

- fix issue64 / pytest.set_trace now works within pytest_generate_tests hooks
- fix issue60 / fix error conditions involving the creation of __pycache__
- fix issue63 / assertion rewriting on inserts involving strings containing '%'
- fix assertion rewriting on calls with a ** arg
- don't cache rewritten modules if bytecode generation is disabled
- fix assertion rewriting in read-only directories
- fix issue59: provide system-out/err tags for junitxml output
- fix issue61: assertion rewriting on boolean operations with 3 or more operands
- you can now build a man page with "cd doc ; make man"

v2.1.0
----------------------------------------------

- fix issue53 call nosestyle setup functions with correct ordering
- fix issue58 and issue59: new assertion code fixes
- merge Benjamin's assertionrewrite branch: now assertions
  for test modules on python 2.6 and above are done by rewriting
  the AST and saving the pyc file before the test module is imported.
  see doc/assert.txt for more info.
- fix issue43: improve doctests with better traceback reporting on
  unexpected exceptions
- fix issue47: timing output in junitxml for test cases is now correct
- fix issue48: typo in MarkInfo repr leading to exception
- fix issue49: avoid confusing error when initizaliation partially fails
- fix issue44: env/username expansion for junitxml file path
- show releaselevel information in test runs for pypy
- reworked doc pages for better navigation and PDF generation
- report KeyboardInterrupt even if interrupted during session startup
- fix issue 35 - provide PDF doc version and download link from index page

v2.0.3
----------------------------------------------

- fix issue38: nicer tracebacks on calls to hooks, particularly early
  configure/sessionstart ones

- fix missing skip reason/meta information in junitxml files, reported
  via http://lists.idyll.org/pipermail/testing-in-python/2011-March/003928.html

- fix issue34: avoid collection failure with "test" prefixed classes
  deriving from object.

- don't require zlib (and other libs) for genscript plugin without
  --genscript actually being used.

- speed up skips (by not doing a full traceback represenation
  internally)

- fix issue37: avoid invalid characters in junitxml's output

v2.0.2
----------------------------------------------

- tackle issue32 - speed up test runs of very quick test functions
  by reducing the relative overhead

- fix issue30 - extended xfail/skipif handling and improved reporting.
  If you have a syntax error in your skip/xfail
  expressions you now get nice error reports.

  Also you can now access module globals from xfail/skipif
  expressions so that this for example works now::

    import pytest
    import mymodule
    @pytest.mark.skipif("mymodule.__version__[0] == "1")
    def test_function():
        pass

  This will not run the test function if the module's version string
  does not start with a "1".  Note that specifying a string instead
  of a boolean expressions allows py.test to report meaningful information
  when summarizing a test run as to what conditions lead to skipping
  (or xfail-ing) tests.

- fix issue28 - setup_method and pytest_generate_tests work together
  The setup_method fixture method now gets called also for
  test function invocations generated from the pytest_generate_tests
  hook.

- fix issue27 - collectonly and keyword-selection (-k) now work together
  Also, if you do "py.test --collectonly -q" you now get a flat list
  of test ids that you can use to paste to the py.test commandline
  in order to execute a particular test.

- fix issue25 avoid reported problems with --pdb and python3.2/encodings output

- fix issue23 - tmpdir argument now works on Python3.2 and WindowsXP
  Starting with Python3.2 os.symlink may be supported. By requiring
  a newer py lib version the py.path.local() implementation acknowledges
  this.

- fixed typos in the docs (thanks Victor Garcia, Brianna Laugher) and particular
  thanks to Laura Creighton who also revieved parts of the documentation.

- fix slighly wrong output of verbose progress reporting for classes
  (thanks Amaury)

- more precise (avoiding of) deprecation warnings for node.Class|Function accesses

- avoid std unittest assertion helper code in tracebacks (thanks Ronny)

v2.0.1
----------------------------------------------

- refine and unify initial capturing so that it works nicely
  even if the logging module is used on an early-loaded conftest.py
  file or plugin.
- allow to omit "()" in test ids to allow for uniform test ids
  as produced by Alfredo's nice pytest.vim plugin.
- fix issue12 - show plugin versions with "--version" and
  "--traceconfig" and also document how to add extra information
  to reporting test header
- fix issue17 (import-* reporting issue on python3) by
  requiring py>1.4.0 (1.4.1 is going to include it)
- fix issue10 (numpy arrays truth checking) by refining
  assertion interpretation in py lib
- fix issue15: make nose compatibility tests compatible
  with python3 (now that nose-1.0 supports python3)
- remove somewhat surprising "same-conftest" detection because
  it ignores conftest.py when they appear in several subdirs.
- improve assertions ("not in"), thanks Floris Bruynooghe
- improve behaviour/warnings when running on top of "python -OO"
  (assertions and docstrings are turned off, leading to potential
  false positives)
- introduce a pytest_cmdline_processargs(args) hook
  to allow dynamic computation of command line arguments.
  This fixes a regression because py.test prior to 2.0
  allowed to set command line options from conftest.py
  files which so far pytest-2.0 only allowed from ini-files now.
- fix issue7: assert failures in doctest modules.
  unexpected failures in doctests will not generally
  show nicer, i.e. within the doctest failing context.
- fix issue9: setup/teardown functions for an xfail-marked
  test will report as xfail if they fail but report as normally
  passing (not xpassing) if they succeed.  This only is true
  for "direct" setup/teardown invocations because teardown_class/
  teardown_module cannot closely relate to a single test.
- fix issue14: no logging errors at process exit
- refinements to "collecting" output on non-ttys
- refine internal plugin registration and --traceconfig output
- introduce a mechanism to prevent/unregister plugins from the
  command line, see http://pytest.org/plugins.html#cmdunregister
- activate resultlog plugin by default
- fix regression wrt yielded tests which due to the
  collection-before-running semantics were not
  setup as with pytest 1.3.4.  Note, however, that
  the recommended and much cleaner way to do test
  parametraization remains the "pytest_generate_tests"
  mechanism, see the docs.

v2.0.0
----------------------------------------------

- pytest-2.0 is now its own package and depends on pylib-2.0
- new ability: python -m pytest / python -m pytest.main ability
- new python invcation: pytest.main(args, plugins) to load
  some custom plugins early.
- try harder to run unittest test suites in a more compatible manner
  by deferring setup/teardown semantics to the unittest package.
  also work harder to run twisted/trial and Django tests which
  should now basically work by default.
- introduce a new way to set config options via ini-style files,
  by default setup.cfg and tox.ini files are searched.  The old
  ways (certain environment variables, dynamic conftest.py reading
  is removed).
- add a new "-q" option which decreases verbosity and prints a more
  nose/unittest-style "dot" output.
- fix issue135 - marks now work with unittest test cases as well
- fix issue126 - introduce py.test.set_trace() to trace execution via
  PDB during the running of tests even if capturing is ongoing.
- fix issue123 - new "python -m py.test" invocation for py.test
  (requires Python 2.5 or above)
- fix issue124 - make reporting more resilient against tests opening
  files on filedescriptor 1 (stdout).
- fix issue109 - sibling conftest.py files will not be loaded.
  (and Directory collectors cannot be customized anymore from a Directory's
  conftest.py - this needs to happen at least one level up).
- introduce (customizable) assertion failure representations and enhance
  output on assertion failures for comparisons and other cases (Floris Bruynooghe)
- nose-plugin: pass through type-signature failures in setup/teardown
  functions instead of not calling them (Ed Singleton)
- remove py.test.collect.Directory (follows from a major refactoring
  and simplification of the collection process)
- majorly reduce py.test core code, shift function/python testing to own plugin
- fix issue88 (finding custom test nodes from command line arg)
- refine 'tmpdir' creation, will now create basenames better associated
  with test names (thanks Ronny)
- "xpass" (unexpected pass) tests don't cause exitcode!=0
- fix issue131 / issue60 - importing doctests in __init__ files used as namespace packages
- fix issue93 stdout/stderr is captured while importing conftest.py
- fix bug: unittest collected functions now also can have "pytestmark"
  applied at class/module level
- add ability to use "class" level for cached_setup helper
- fix strangeness: mark.* objects are now immutable, create new instances

v1.3.4
----------------------------------------------

- fix issue111: improve install documentation for windows
- fix issue119: fix custom collectability of __init__.py as a module
- fix issue116: --doctestmodules work with __init__.py files as well
- fix issue115: unify internal exception passthrough/catching/GeneratorExit
- fix issue118: new --tb=native for presenting cpython-standard exceptions

v1.3.3
----------------------------------------------

- fix issue113: assertion representation problem with triple-quoted strings
  (and possibly other cases)
- make conftest loading detect that a conftest file with the same
  content was already loaded, avoids surprises in nested directory structures
  which can be produced e.g. by Hudson. It probably removes the need to use
  --confcutdir in most cases.
- fix terminal coloring for win32
  (thanks Michael Foord for reporting)
- fix weirdness: make terminal width detection work on stdout instead of stdin
  (thanks Armin Ronacher for reporting)
- remove trailing whitespace in all py/text distribution files

v1.3.2
----------------------------------------------

New features
++++++++++++++++++

- fix issue103:  introduce py.test.raises as context manager, examples::

    with py.test.raises(ZeroDivisionError):
        x = 0
        1 / x

    with py.test.raises(RuntimeError) as excinfo:
        call_something()

    # you may do extra checks on excinfo.value|type|traceback here

  (thanks Ronny Pfannschmidt)

- Funcarg factories can now dynamically apply a marker to a
  test invocation.  This is for example useful if a factory
  provides parameters to a test which are expected-to-fail::

    def pytest_funcarg__arg(request):
        request.applymarker(py.test.mark.xfail(reason="flaky config"))
        ...

    def test_function(arg):
        ...

- improved error reporting on collection and import errors. This makes
  use of a more general mechanism, namely that for custom test item/collect
  nodes ``node.repr_failure(excinfo)`` is now uniformly called so that you can
  override it to return a string error representation of your choice
  which is going to be reported as a (red) string.

- introduce '--junitprefix=STR' option to prepend a prefix
  to all reports in the junitxml file.

Bug fixes / Maintenance
++++++++++++++++++++++++++

- make tests and the ``pytest_recwarn`` plugin in particular fully compatible
  to Python2.7 (if you use the ``recwarn`` funcarg warnings will be enabled so that
  you can properly check for their existence in a cross-python manner).
- refine --pdb: ignore xfailed tests, unify its TB-reporting and
  don't display failures again at the end.
- fix assertion interpretation with the ** operator (thanks Benjamin Peterson)
- fix issue105 assignment on the same line as a failing assertion (thanks Benjamin Peterson)
- fix issue104 proper escaping for test names in junitxml plugin (thanks anonymous)
- fix issue57 -f|--looponfail to work with xpassing tests (thanks Ronny)
- fix issue92 collectonly reporter and --pastebin (thanks Benjamin Peterson)
- fix py.code.compile(source) to generate unique filenames
- fix assertion re-interp problems on PyPy, by defering code
  compilation to the (overridable) Frame.eval class. (thanks Amaury Forgeot)
- fix py.path.local.pyimport() to work with directories
- streamline py.path.local.mkdtemp implementation and usage
- don't print empty lines when showing junitxml-filename
- add optional boolean ignore_errors parameter to py.path.local.remove
- fix terminal writing on win32/python2.4
- py.process.cmdexec() now tries harder to return properly encoded unicode objects
  on all python versions
- install plain py.test/py.which scripts also for Jython, this helps to
  get canonical script paths in virtualenv situations
- make path.bestrelpath(path) return ".", note that when calling
  X.bestrelpath the assumption is that X is a directory.
- make initial conftest discovery ignore "--" prefixed arguments
- fix resultlog plugin when used in an multicpu/multihost xdist situation
  (thanks Jakub Gustak)
- perform distributed testing related reporting in the xdist-plugin
  rather than having dist-related code in the generic py.test
  distribution
- fix homedir detection on Windows
- ship distribute_setup.py version 0.6.13

v1.3.1
---------------------------------------------

New features
++++++++++++++++++

- issue91: introduce new py.test.xfail(reason) helper
  to imperatively mark a test as expected to fail. Can
  be used from within setup and test functions. This is
  useful especially for parametrized tests when certain
  configurations are expected-to-fail.  In this case the
  declarative approach with the @py.test.mark.xfail cannot
  be used as it would mark all configurations as xfail.

- issue102: introduce new --maxfail=NUM option to stop
  test runs after NUM failures.  This is a generalization
  of the '-x' or '--exitfirst' option which is now equivalent
  to '--maxfail=1'.  Both '-x' and '--maxfail' will
  now also print a line near the end indicating the Interruption.

- issue89: allow py.test.mark decorators to be used on classes
  (class decorators were introduced with python2.6) and
  also allow to have multiple markers applied at class/module level
  by specifying a list.

- improve and refine letter reporting in the progress bar:
  .  pass
  f  failed test
  s  skipped tests (reminder: use for dependency/platform mismatch only)
  x  xfailed test (test that was expected to fail)
  X  xpassed test (test that was expected to fail but passed)

  You can use any combination of 'fsxX' with the '-r' extended
  reporting option. The xfail/xpass results will show up as
  skipped tests in the junitxml output - which also fixes
  issue99.

- make py.test.cmdline.main() return the exitstatus instead of raising
  SystemExit and also allow it to be called multiple times.  This of
  course requires that your application and tests are properly teared
  down and don't have global state.

Fixes / Maintenance
++++++++++++++++++++++

- improved traceback presentation:
  - improved and unified reporting for "--tb=short" option
  - Errors during test module imports are much shorter, (using --tb=short style)
  - raises shows shorter more relevant tracebacks
  - --fulltrace now more systematically makes traces longer / inhibits cutting

- improve support for raises and other dynamically compiled code by
  manipulating python's linecache.cache instead of the previous
  rather hacky way of creating custom code objects.  This makes
  it seemlessly work on Jython and PyPy where it previously didn't.

- fix issue96: make capturing more resilient against Control-C
  interruptions (involved somewhat substantial refactoring
  to the underlying capturing functionality to avoid race
  conditions).

- fix chaining of conditional skipif/xfail decorators - so it works now
  as expected to use multiple @py.test.mark.skipif(condition) decorators,
  including specific reporting which of the conditions lead to skipping.

- fix issue95: late-import zlib so that it's not required
  for general py.test startup.

- fix issue94: make reporting more robust against bogus source code
  (and internally be more careful when presenting unexpected byte sequences)


v1.3.0
---------------------------------------------

- deprecate --report option in favour of a new shorter and easier to
  remember -r option: it takes a string argument consisting of any
  combination of 'xfsX' characters.  They relate to the single chars
  you see during the dotted progress printing and will print an extra line
  per test at the end of the test run.  This extra line indicates the exact
  position or test ID that you directly paste to the py.test cmdline in order
  to re-run a particular test.

- allow external plugins to register new hooks via the new
  pytest_addhooks(pluginmanager) hook.  The new release of
  the pytest-xdist plugin for distributed and looponfailing
  testing requires this feature.

- add a new pytest_ignore_collect(path, config) hook to allow projects and
  plugins to define exclusion behaviour for their directory structure -
  for example you may define in a conftest.py this method::

        def pytest_ignore_collect(path):
            return path.check(link=1)

  to prevent even a collection try of any tests in symlinked dirs.

- new pytest_pycollect_makemodule(path, parent) hook for
  allowing customization of the Module collection object for a
  matching test module.

- extend and refine xfail mechanism:
  ``@py.test.mark.xfail(run=False)`` do not run the decorated test
  ``@py.test.mark.xfail(reason="...")`` prints the reason string in xfail summaries
  specifiying ``--runxfail`` on command line virtually ignores xfail markers

- expose (previously internal) commonly useful methods:
  py.io.get_terminal_with() -> return terminal width
  py.io.ansi_print(...) -> print colored/bold text on linux/win32
  py.io.saferepr(obj) -> return limited representation string

- expose test outcome related exceptions as py.test.skip.Exception,
  py.test.raises.Exception etc., useful mostly for plugins
  doing special outcome interpretation/tweaking

- (issue85) fix junitxml plugin to handle tests with non-ascii output

- fix/refine python3 compatibility (thanks Benjamin Peterson)

- fixes for making the jython/win32 combination work, note however:
  jython2.5.1/win32 does not provide a command line launcher, see
  http://bugs.jython.org/issue1491 . See pylib install documentation
  for how to work around.

- fixes for handling of unicode exception values and unprintable objects

- (issue87) fix unboundlocal error in assertionold code

- (issue86) improve documentation for looponfailing

- refine IO capturing: stdin-redirect pseudo-file now has a NOP close() method

- ship distribute_setup.py version 0.6.10

- added links to the new capturelog and coverage plugins


v1.2.0
---------------------------------------------

- refined usage and options for "py.cleanup"::

    py.cleanup     # remove "*.pyc" and "*$py.class" (jython) files
    py.cleanup -e .swp -e .cache # also remove files with these extensions
    py.cleanup -s  # remove "build" and "dist" directory next to setup.py files
    py.cleanup -d  # also remove empty directories
    py.cleanup -a  # synonym for "-s -d -e 'pip-log.txt'"
    py.cleanup -n  # dry run, only show what would be removed

- add a new option "py.test --funcargs" which shows available funcargs
  and their help strings (docstrings on their respective factory function)
  for a given test path

- display a short and concise traceback if a funcarg lookup fails

- early-load "conftest.py" files in non-dot first-level sub directories.
  allows to conveniently keep and access test-related options in a ``test``
  subdir and still add command line options.

- fix issue67: new super-short traceback-printing option: "--tb=line" will print a single line for each failing (python) test indicating its filename, lineno and the failure value

- fix issue78: always call python-level teardown functions even if the
  according setup failed.  This includes refinements for calling setup_module/class functions
  which will now only be called once instead of the previous behaviour where they'd be called
  multiple times if they raise an exception (including a Skipped exception).  Any exception
  will be re-corded and associated with all tests in the according module/class scope.

- fix issue63: assume <40 columns to be a bogus terminal width, default to 80

- fix pdb debugging to be in the correct frame on raises-related errors

- update apipkg.py to fix an issue where recursive imports might
  unnecessarily break importing

- fix plugin links

v1.1.1
---------------------------------------------

- moved dist/looponfailing from py.test core into a new
  separately released pytest-xdist plugin.

- new junitxml plugin: --junitxml=path will generate a junit style xml file
  which is processable e.g. by the Hudson CI system.

- new option: --genscript=path will generate a standalone py.test script
  which will not need any libraries installed.  thanks to Ralf Schmitt.

- new option: --ignore will prevent specified path from collection.
  Can be specified multiple times.

- new option: --confcutdir=dir will make py.test only consider conftest
  files that are relative to the specified dir.

- new funcarg: "pytestconfig" is the pytest config object for access
  to command line args and can now be easily used in a test.

- install 'py.test' and `py.which` with a ``-$VERSION`` suffix to
  disambiguate between Python3, python2.X, Jython and PyPy installed versions.

- new "pytestconfig" funcarg allows access to test config object

- new "pytest_report_header" hook can return additional lines
  to be displayed at the header of a test run.

- (experimental) allow "py.test path::name1::name2::..." for pointing
  to a test within a test collection directly.  This might eventually
  evolve as a full substitute to "-k" specifications.

- streamlined plugin loading: order is now as documented in
  customize.html: setuptools, ENV, commandline, conftest.
  also setuptools entry point names are turned to canonical namees ("pytest_*")

- automatically skip tests that need 'capfd' but have no os.dup

- allow pytest_generate_tests to be defined in classes as well

- deprecate usage of 'disabled' attribute in favour of pytestmark
- deprecate definition of Directory, Module, Class and Function nodes
  in conftest.py files.  Use pytest collect hooks instead.

- collection/item node specific runtest/collect hooks are only called exactly
  on matching conftest.py files, i.e. ones which are exactly below
  the filesystem path of an item

- change: the first pytest_collect_directory hook to return something
  will now prevent further hooks to be called.

- change: figleaf plugin now requires --figleaf to run.  Also
  change its long command line options to be a bit shorter (see py.test -h).

- change: pytest doctest plugin is now enabled by default and has a
  new option --doctest-glob to set a pattern for file matches.

- change: remove internal py._* helper vars, only keep py._pydir

- robustify capturing to survive if custom pytest_runtest_setup
  code failed and prevented the capturing setup code from running.

- make py.test.* helpers provided by default plugins visible early -
  works transparently both for pydoc and for interactive sessions
  which will regularly see e.g. py.test.mark and py.test.importorskip.

- simplify internal plugin manager machinery
- simplify internal collection tree by introducing a RootCollector node

- fix assert reinterpreation that sees a call containing "keyword=..."

- fix issue66: invoke pytest_sessionstart and pytest_sessionfinish
  hooks on slaves during dist-testing, report module/session teardown
  hooks correctly.

- fix issue65: properly handle dist-testing if no
  execnet/py lib installed remotely.

- skip some install-tests if no execnet is available

- fix docs, fix internal bin/ script generation


v1.1.0
---------------------------------------------

- introduce automatic plugin registration via 'pytest11'
  entrypoints via setuptools' pkg_resources.iter_entry_points

- fix py.test dist-testing to work with execnet >= 1.0.0b4

- re-introduce py.test.cmdline.main() for better backward compatibility

- svn paths: fix a bug with path.check(versioned=True) for svn paths,
  allow '%' in svn paths, make svnwc.update() default to interactive mode
  like in 1.0.x and add svnwc.update(interactive=False) to inhibit interaction.

- refine distributed tarball to contain test and no pyc files

- try harder to have deprecation warnings for py.compat.* accesses
  report a correct location

v1.0.2
---------------------------------------------

* adjust and improve docs

* remove py.rest tool and internal namespace - it was
  never really advertised and can still be used with
  the old release if needed.  If there is interest
  it could be revived into its own tool i guess.

* fix issue48 and issue59: raise an Error if the module
  from an imported test file does not seem to come from
  the filepath - avoids "same-name" confusion that has
  been reported repeatedly

* merged Ronny's nose-compatibility hacks: now
  nose-style setup_module() and setup() functions are
  supported

* introduce generalized py.test.mark function marking

* reshuffle / refine command line grouping

* deprecate parser.addgroup in favour of getgroup which creates option group

* add --report command line option that allows to control showing of skipped/xfailed sections

* generalized skipping: a new way to mark python functions with skipif or xfail
  at function, class and modules level based on platform or sys-module attributes.

* extend py.test.mark decorator to allow for positional args

* introduce and test "py.cleanup -d" to remove empty directories

* fix issue #59 - robustify unittest test collection

* make bpython/help interaction work by adding an __all__ attribute
  to ApiModule, cleanup initpkg

* use MIT license for pylib, add some contributors

* remove py.execnet code and substitute all usages with 'execnet' proper

* fix issue50 - cached_setup now caches more to expectations
  for test functions with multiple arguments.

* merge Jarko's fixes, issue #45 and #46

* add the ability to specify a path for py.lookup to search in

* fix a funcarg cached_setup bug probably only occuring
  in distributed testing and "module" scope with teardown.

* many fixes and changes for making the code base python3 compatible,
  many thanks to Benjamin Peterson for helping with this.

* consolidate builtins implementation to be compatible with >=2.3,
  add helpers to ease keeping 2 and 3k compatible code

* deprecate py.compat.doctest|subprocess|textwrap|optparse

* deprecate py.magic.autopath, remove py/magic directory

* move pytest assertion handling to py/code and a pytest_assertion
  plugin, add "--no-assert" option, deprecate py.magic namespaces
  in favour of (less) py.code ones.

* consolidate and cleanup py/code classes and files

* cleanup py/misc, move tests to bin-for-dist

* introduce delattr/delitem/delenv methods to py.test's monkeypatch funcarg

* consolidate py.log implementation, remove old approach.

* introduce py.io.TextIO and py.io.BytesIO for distinguishing between
  text/unicode and byte-streams (uses underlying standard lib io.*
  if available)

* make py.unittest_convert helper script available which converts "unittest.py"
  style files into the simpler assert/direct-test-classes py.test/nosetests
  style.  The script was written by Laura Creighton.

* simplified internal localpath implementation

v1.0.2
-------------------------------------------

* fixing packaging issues, triggered by fedora redhat packaging,
  also added doc, examples and contrib dirs to the tarball.

* added a documentation link to the new django plugin.

v1.0.1
-------------------------------------------

* added a 'pytest_nose' plugin which handles nose.SkipTest,
  nose-style function/method/generator setup/teardown and
  tries to report functions correctly.

* capturing of unicode writes or encoded strings to sys.stdout/err
  work better, also terminalwriting was adapted and somewhat
  unified between windows and linux.

* improved documentation layout and content a lot

* added a "--help-config" option to show conftest.py / ENV-var names for
  all longopt cmdline options, and some special conftest.py variables.
  renamed 'conf_capture' conftest setting to 'option_capture' accordingly.

* fix issue #27: better reporting on non-collectable items given on commandline
  (e.g. pyc files)

* fix issue #33: added --version flag (thanks Benjamin Peterson)

* fix issue #32: adding support for "incomplete" paths to wcpath.status()

* "Test" prefixed classes are *not* collected by default anymore if they
  have an __init__ method

* monkeypatch setenv() now accepts a "prepend" parameter

* improved reporting of collection error tracebacks

* simplified multicall mechanism and plugin architecture,
  renamed some internal methods and argnames

v1.0.0
-------------------------------------------

* more terse reporting try to show filesystem path relatively to current dir
* improve xfail output a bit

v1.0.0b9
-------------------------------------------

* cleanly handle and report final teardown of test setup

* fix svn-1.6 compat issue with py.path.svnwc().versioned()
  (thanks Wouter Vanden Hove)

* setup/teardown or collection problems now show as ERRORs
  or with big "E"'s in the progress lines.  they are reported
  and counted separately.

* dist-testing: properly handle test items that get locally
  collected but cannot be collected on the remote side - often
  due to platform/dependency reasons

* simplified py.test.mark API - see keyword plugin documentation

* integrate better with logging: capturing now by default captures
  test functions and their immediate setup/teardown in a single stream

* capsys and capfd funcargs now have a readouterr() and a close() method
  (underlyingly py.io.StdCapture/FD objects are used which grew a
  readouterr() method as well to return snapshots of captured out/err)

* make assert-reinterpretation work better with comparisons not
  returning bools (reported with numpy from thanks maciej fijalkowski)

* reworked per-test output capturing into the pytest_iocapture.py plugin
  and thus removed capturing code from config object

* item.repr_failure(excinfo) instead of item.repr_failure(excinfo, outerr)


v1.0.0b8
-------------------------------------------

* pytest_unittest-plugin is now enabled by default

* introduced pytest_keyboardinterrupt hook and
  refined pytest_sessionfinish hooked, added tests.

* workaround a buggy logging module interaction ("closing already closed
  files").  Thanks to Sridhar Ratnakumar for triggering.

* if plugins use "py.test.importorskip" for importing
  a dependency only a warning will be issued instead
  of exiting the testing process.

* many improvements to docs:
  - refined funcargs doc , use the term "factory" instead of "provider"
  - added a new talk/tutorial doc page
  - better download page
  - better plugin docstrings
  - added new plugins page and automatic doc generation script

* fixed teardown problem related to partially failing funcarg setups
  (thanks MrTopf for reporting), "pytest_runtest_teardown" is now
  always invoked even if the "pytest_runtest_setup" failed.

* tweaked doctest output for docstrings in py modules,
  thanks Radomir.

v1.0.0b7
-------------------------------------------

* renamed py.test.xfail back to py.test.mark.xfail to avoid
  two ways to decorate for xfail

* re-added py.test.mark decorator for setting keywords on functions
  (it was actually documented so removing it was not nice)

* remove scope-argument from request.addfinalizer() because
  request.cached_setup has the scope arg. TOOWTDI.

* perform setup finalization before reporting failures

* apply modified patches from Andreas Kloeckner to allow
  test functions to have no func_code (#22) and to make
  "-k" and function keywords work  (#20)

* apply patch from Daniel Peolzleithner (issue #23)

* resolve issue #18, multiprocessing.Manager() and
  redirection clash

* make __name__ == "__channelexec__" for remote_exec code

v1.0.0b3
-------------------------------------------

* plugin classes are removed: one now defines
  hooks directly in conftest.py or global pytest_*.py
  files.

* added new pytest_namespace(config) hook that allows
  to inject helpers directly to the py.test.* namespace.

* documented and refined many hooks

* added new style of generative tests via
  pytest_generate_tests hook that integrates
  well with function arguments.


v1.0.0b1
-------------------------------------------

* introduced new "funcarg" setup method,
  see doc/test/funcarg.txt

* introduced plugin architecuture and many
  new py.test plugins, see
  doc/test/plugins.txt

* teardown_method is now guaranteed to get
  called after a test method has run.

* new method: py.test.importorskip(mod,minversion)
  will either import or call py.test.skip()

* completely revised internal py.test architecture

* new py.process.ForkedFunc object allowing to
  fork execution of a function to a sub process
  and getting a result back.

XXX lots of things missing here XXX

v0.9.2
-------------------------------------------

* refined installation and metadata, created new setup.py,
  now based on setuptools/ez_setup (thanks to Ralf Schmitt
  for his support).

* improved the way of making py.* scripts available in
  windows environments, they are now added to the
  Scripts directory as ".cmd" files.

* py.path.svnwc.status() now is more complete and
  uses xml output from the 'svn' command if available
  (Guido Wesdorp)

* fix for py.path.svn* to work with svn 1.5
  (Chris Lamb)

* fix path.relto(otherpath) method on windows to
  use normcase for checking if a path is relative.

* py.test's traceback is better parseable from editors
  (follows the filenames:LINENO: MSG convention)
  (thanks to Osmo Salomaa)

* fix to javascript-generation, "py.test --runbrowser"
  should work more reliably now

* removed previously accidentally added
  py.test.broken and py.test.notimplemented helpers.

* there now is a py.__version__ attribute

v0.9.1
-------------------------------------------

This is a fairly complete list of v0.9.1, which can
serve as a reference for developers.

* allowing + signs in py.path.svn urls [39106]
* fixed support for Failed exceptions without excinfo in py.test [39340]
* added support for killing processes for Windows (as well as platforms that
  support os.kill) in py.misc.killproc [39655]
* added setup/teardown for generative tests to py.test [40702]
* added detection of FAILED TO LOAD MODULE to py.test [40703, 40738, 40739]
* fixed problem with calling .remove() on wcpaths of non-versioned files in
  py.path [44248]
* fixed some import and inheritance issues in py.test [41480, 44648, 44655]
* fail to run greenlet tests when pypy is available, but without stackless
  [45294]
* small fixes in rsession tests [45295]
* fixed issue with 2.5 type representations in py.test [45483, 45484]
* made that internal reporting issues displaying is done atomically in py.test
  [45518]
* made that non-existing files are igored by the py.lookup script [45519]
* improved exception name creation in py.test [45535]
* made that less threads are used in execnet [merge in 45539]
* removed lock required for atomical reporting issue displaying in py.test
  [45545]
* removed globals from execnet [45541, 45547]
* refactored cleanup mechanics, made that setDaemon is set to 1 to make atexit
  get called in 2.5 (py.execnet) [45548]
* fixed bug in joining threads in py.execnet's servemain [45549]
* refactored py.test.rsession tests to not rely on exact output format anymore
  [45646]
* using repr() on test outcome [45647]
* added 'Reason' classes for py.test.skip() [45648, 45649]
* killed some unnecessary sanity check in py.test.collect [45655]
* avoid using os.tmpfile() in py.io.fdcapture because on Windows it's only
  usable by Administrators [45901]
* added support for locking and non-recursive commits to py.path.svnwc [45994]
* locking files in py.execnet to prevent CPython from segfaulting [46010]
* added export() method to py.path.svnurl
* fixed -d -x in py.test [47277]
* fixed argument concatenation problem in py.path.svnwc [49423]
* restore py.test behaviour that it exits with code 1 when there are failures
  [49974]
* don't fail on html files that don't have an accompanying .txt file [50606]
* fixed 'utestconvert.py < input' [50645]
* small fix for code indentation in py.code.source [50755]
* fix _docgen.py documentation building [51285]
* improved checks for source representation of code blocks in py.test [51292]
* added support for passing authentication to py.path.svn* objects [52000,
  52001]
* removed sorted() call for py.apigen tests in favour of [].sort() to support
  Python 2.3 [52481]<|MERGE_RESOLUTION|>--- conflicted
+++ resolved
@@ -5,10 +5,6 @@
 
 - removed outdated japanese docs from source tree.
 
-<<<<<<< HEAD
-- Escape % character in the assertion message.
-
-=======
 - docs for "pytest_addhooks" hook.  Thanks Bruno Oliveira.
 
 - updated plugin index docs.  Thanks Bruno Oliveira.
@@ -16,7 +12,8 @@
 - fix issue557: with "-k" we only allow the old style "-" for negation
   at the beginning of strings and even that is deprecated.  Use "not" instead.
   This should allow to pick parametrized tests where "-" appeared in the parameter.
->>>>>>> e53bb1af
+
+- fix issue604: Escape % character in the assertion message.
 
 2.6.3
 -----------
