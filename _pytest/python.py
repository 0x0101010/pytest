""" Python test discovery, setup and run of test functions. """

import fnmatch
import inspect
import sys
import collections
import math

import py
import pytest
<<<<<<< HEAD
=======
from _pytest._code.code import FormattedExcinfo, TerminalRepr
>>>>>>> 3e685d6a
from _pytest.mark import MarkDecorator, MarkerError


import _pytest
import _pytest._pluggy as pluggy
from _pytest import fixtures
from _pytest.compat import (
    isclass, isfunction, is_generator, _escape_strings,
    REGEX_TYPE, STRING_TYPES, NoneType, NOTSET,
    get_real_func, getfslineno, safe_getattr,
    getlocation, enum,
)

cutdir2 = py.path.local(_pytest.__file__).dirpath()
cutdir1 = py.path.local(pluggy.__file__.rstrip("oc"))


def filter_traceback(entry):
    # entry.path might sometimes return a str object when the entry
    # points to dynamically generated code
    # see https://bitbucket.org/pytest-dev/py/issues/71
    raw_filename = entry.frame.code.raw.co_filename
    is_generated = '<' in raw_filename and '>' in raw_filename
    if is_generated:
        return False
    # entry.path might point to an inexisting file, in which case it will
    # alsso return a str object. see #1133
    p = py.path.local(entry.path)
    return p != cutdir1 and not p.relto(cutdir2)



def pyobj_property(name):
    def get(self):
        node = self.getparent(getattr(pytest, name))
        if node is not None:
            return node.obj
    doc = "python %s object this node was collected from (can be None)." % (
          name.lower(),)
    return property(get, None, None, doc)


def pytest_addoption(parser):
    group = parser.getgroup("general")
    group.addoption('--fixtures', '--funcargs',
               action="store_true", dest="showfixtures", default=False,
               help="show available fixtures, sorted by plugin appearance")
    group.addoption(
        '--fixtures-per-test',
        action="store_true",
        dest="show_fixtures_per_test",
        default=False,
        help="show fixtures per test",
    )
    parser.addini("usefixtures", type="args", default=[],
        help="list of default fixtures to be used with this project")
    parser.addini("python_files", type="args",
        default=['test_*.py', '*_test.py'],
        help="glob-style file patterns for Python test module discovery")
    parser.addini("python_classes", type="args", default=["Test",],
        help="prefixes or glob names for Python test class discovery")
    parser.addini("python_functions", type="args", default=["test",],
        help="prefixes or glob names for Python test function and "
             "method discovery")

    group.addoption("--import-mode", default="prepend",
        choices=["prepend", "append"], dest="importmode",
        help="prepend/append to sys.path when importing test modules, "
             "default is to prepend.")


def pytest_cmdline_main(config):
    if config.option.showfixtures:
        showfixtures(config)
        return 0
    if config.option.show_fixtures_per_test:
        show_fixtures_per_test(config)
        return 0


def pytest_generate_tests(metafunc):
    # those alternative spellings are common - raise a specific error to alert
    # the user
    alt_spellings = ['parameterize', 'parametrise', 'parameterise']
    for attr in alt_spellings:
        if hasattr(metafunc.function, attr):
            msg = "{0} has '{1}', spelling should be 'parametrize'"
            raise MarkerError(msg.format(metafunc.function.__name__, attr))
    try:
        markers = metafunc.function.parametrize
    except AttributeError:
        return
    for marker in markers:
        metafunc.parametrize(*marker.args, **marker.kwargs)

def pytest_configure(config):
    config.addinivalue_line("markers",
        "parametrize(argnames, argvalues): call a test function multiple "
        "times passing in different arguments in turn. argvalues generally "
        "needs to be a list of values if argnames specifies only one name "
        "or a list of tuples of values if argnames specifies multiple names. "
        "Example: @parametrize('arg1', [1,2]) would lead to two calls of the "
        "decorated test function, one with arg1=1 and another with arg1=2."
        "see http://pytest.org/latest/parametrize.html for more info and "
        "examples."
    )
    config.addinivalue_line("markers",
        "usefixtures(fixturename1, fixturename2, ...): mark tests as needing "
        "all of the specified fixtures. see http://pytest.org/latest/fixture.html#usefixtures "
    )

@pytest.hookimpl(trylast=True)
def pytest_namespace():
    raises.Exception = pytest.fail.Exception
    return {
        'raises': raises,
        'approx': approx,
        'collect': {
            'Module': Module,
            'Class': Class,
            'Instance': Instance,
            'Function': Function,
            'Generator': Generator,
        }
    }


@pytest.hookimpl(trylast=True)
def pytest_pyfunc_call(pyfuncitem):
    testfunction = pyfuncitem.obj
    if pyfuncitem._isyieldedfunction():
        testfunction(*pyfuncitem._args)
    else:
        funcargs = pyfuncitem.funcargs
        testargs = {}
        for arg in pyfuncitem._fixtureinfo.argnames:
            testargs[arg] = funcargs[arg]
        testfunction(**testargs)
    return True

def pytest_collect_file(path, parent):
    ext = path.ext
    if ext == ".py":
        if not parent.session.isinitpath(path):
            for pat in parent.config.getini('python_files'):
                if path.fnmatch(pat):
                    break
            else:
               return
        ihook = parent.session.gethookproxy(path)
        return ihook.pytest_pycollect_makemodule(path=path, parent=parent)

def pytest_pycollect_makemodule(path, parent):
    return Module(path, parent)

@pytest.hookimpl(hookwrapper=True)
def pytest_pycollect_makeitem(collector, name, obj):
    outcome = yield
    res = outcome.get_result()
    if res is not None:
        raise StopIteration
    # nothing was collected elsewhere, let's do it here
    if isclass(obj):
        if collector.istestclass(obj, name):
            Class = collector._getcustomclass("Class")
            outcome.force_result(Class(name, parent=collector))
    elif collector.istestfunction(obj, name):
        # mock seems to store unbound methods (issue473), normalize it
        obj = getattr(obj, "__func__", obj)
        # We need to try and unwrap the function if it's a functools.partial
        # or a funtools.wrapped.
        # We musn't if it's been wrapped with mock.patch (python 2 only)
        if not (isfunction(obj) or isfunction(get_real_func(obj))):
            collector.warn(code="C2", message=
                "cannot collect %r because it is not a function."
                % name, )
        elif getattr(obj, "__test__", True):
            if is_generator(obj):
                res = Generator(name, parent=collector)
            else:
                res = list(collector._genfunctions(name, obj))
            outcome.force_result(res)

def pytest_make_parametrize_id(config, val):
    return None



class PyobjContext(object):
    module = pyobj_property("Module")
    cls = pyobj_property("Class")
    instance = pyobj_property("Instance")

class PyobjMixin(PyobjContext):
    def obj():
        def fget(self):
            try:
                return self._obj
            except AttributeError:
                self._obj = obj = self._getobj()
                return obj
        def fset(self, value):
            self._obj = value
        return property(fget, fset, None, "underlying python object")
    obj = obj()

    def _getobj(self):
        return getattr(self.parent.obj, self.name)

    def getmodpath(self, stopatmodule=True, includemodule=False):
        """ return python path relative to the containing module. """
        chain = self.listchain()
        chain.reverse()
        parts = []
        for node in chain:
            if isinstance(node, Instance):
                continue
            name = node.name
            if isinstance(node, Module):
                assert name.endswith(".py")
                name = name[:-3]
                if stopatmodule:
                    if includemodule:
                        parts.append(name)
                    break
            parts.append(name)
        parts.reverse()
        s = ".".join(parts)
        return s.replace(".[", "[")

    def _getfslineno(self):
        return getfslineno(self.obj)

    def reportinfo(self):
        # XXX caching?
        obj = self.obj
        compat_co_firstlineno = getattr(obj, 'compat_co_firstlineno', None)
        if isinstance(compat_co_firstlineno, int):
            # nose compatibility
            fspath = sys.modules[obj.__module__].__file__
            if fspath.endswith(".pyc"):
                fspath = fspath[:-1]
            lineno = compat_co_firstlineno
        else:
            fspath, lineno = getfslineno(obj)
        modpath = self.getmodpath()
        assert isinstance(lineno, int)
        return fspath, lineno, modpath

class PyCollector(PyobjMixin, pytest.Collector):

    def funcnamefilter(self, name):
        return self._matches_prefix_or_glob_option('python_functions', name)

    def isnosetest(self, obj):
        """ Look for the __test__ attribute, which is applied by the
        @nose.tools.istest decorator
        """
        # We explicitly check for "is True" here to not mistakenly treat
        # classes with a custom __getattr__ returning something truthy (like a
        # function) as test classes.
        return safe_getattr(obj, '__test__', False) is True

    def classnamefilter(self, name):
        return self._matches_prefix_or_glob_option('python_classes', name)

    def istestfunction(self, obj, name):
        return (
            (self.funcnamefilter(name) or self.isnosetest(obj)) and
            safe_getattr(obj, "__call__", False) and fixtures.getfixturemarker(obj) is None
        )

    def istestclass(self, obj, name):
        return self.classnamefilter(name) or self.isnosetest(obj)

    def _matches_prefix_or_glob_option(self, option_name, name):
        """
        checks if the given name matches the prefix or glob-pattern defined
        in ini configuration.
        """
        for option in self.config.getini(option_name):
            if name.startswith(option):
                return True
            # check that name looks like a glob-string before calling fnmatch
            # because this is called for every name in each collected module,
            # and fnmatch is somewhat expensive to call
            elif ('*' in option or '?' in option or '[' in option) and \
                    fnmatch.fnmatch(name, option):
                return True
        return False

    def collect(self):
        if not getattr(self.obj, "__test__", True):
            return []

        # NB. we avoid random getattrs and peek in the __dict__ instead
        # (XXX originally introduced from a PyPy need, still true?)
        dicts = [getattr(self.obj, '__dict__', {})]
        for basecls in inspect.getmro(self.obj.__class__):
            dicts.append(basecls.__dict__)
        seen = {}
        l = []
        for dic in dicts:
            for name, obj in list(dic.items()):
                if name in seen:
                    continue
                seen[name] = True
                res = self.makeitem(name, obj)
                if res is None:
                    continue
                if not isinstance(res, list):
                    res = [res]
                l.extend(res)
        l.sort(key=lambda item: item.reportinfo()[:2])
        return l

    def makeitem(self, name, obj):
        #assert self.ihook.fspath == self.fspath, self
        return self.ihook.pytest_pycollect_makeitem(
            collector=self, name=name, obj=obj)

    def _genfunctions(self, name, funcobj):
        module = self.getparent(Module).obj
        clscol = self.getparent(Class)
        cls = clscol and clscol.obj or None
        transfer_markers(funcobj, cls, module)
        fm = self.session._fixturemanager
        fixtureinfo = fm.getfixtureinfo(self, funcobj, cls)
        metafunc = Metafunc(funcobj, fixtureinfo, self.config,
                            cls=cls, module=module)
        methods = []
        if hasattr(module, "pytest_generate_tests"):
            methods.append(module.pytest_generate_tests)
        if hasattr(cls, "pytest_generate_tests"):
            methods.append(cls().pytest_generate_tests)
        if methods:
            self.ihook.pytest_generate_tests.call_extra(methods,
                                                        dict(metafunc=metafunc))
        else:
            self.ihook.pytest_generate_tests(metafunc=metafunc)

        Function = self._getcustomclass("Function")
        if not metafunc._calls:
            yield Function(name, parent=self, fixtureinfo=fixtureinfo)
        else:
            # add funcargs() as fixturedefs to fixtureinfo.arg2fixturedefs
            fixtures.add_funcarg_pseudo_fixture_def(self, metafunc, fm)

            for callspec in metafunc._calls:
                subname = "%s[%s]" % (name, callspec.id)
                yield Function(name=subname, parent=self,
                               callspec=callspec, callobj=funcobj,
                               fixtureinfo=fixtureinfo,
                               keywords={callspec.id:True},
                               originalname=name,
                               )


def _marked(func, mark):
    """ Returns True if :func: is already marked with :mark:, False otherwise.
    This can happen if marker is applied to class and the test file is
    invoked more than once.
    """
    try:
        func_mark = getattr(func, mark.name)
    except AttributeError:
        return False
    return mark.args == func_mark.args and mark.kwargs == func_mark.kwargs


def transfer_markers(funcobj, cls, mod):
    # XXX this should rather be code in the mark plugin or the mark
    # plugin should merge with the python plugin.
    for holder in (cls, mod):
        try:
            pytestmark = holder.pytestmark
        except AttributeError:
            continue
        if isinstance(pytestmark, list):
            for mark in pytestmark:
                if not _marked(funcobj, mark):
                    mark(funcobj)
        else:
            if not _marked(funcobj, pytestmark):
                pytestmark(funcobj)

class Module(pytest.File, PyCollector):
    """ Collector for test classes and functions. """
    def _getobj(self):
        return self._memoizedcall('_obj', self._importtestmodule)

    def collect(self):
        self.session._fixturemanager.parsefactories(self)
        return super(Module, self).collect()

    def _importtestmodule(self):
        # we assume we are only called once per module
        importmode = self.config.getoption("--import-mode")
        try:
            mod = self.fspath.pyimport(ensuresyspath=importmode)
        except SyntaxError:
            raise self.CollectError(
                _pytest._code.ExceptionInfo().getrepr(style="short"))
        except self.fspath.ImportMismatchError:
            e = sys.exc_info()[1]
            raise self.CollectError(
                "import file mismatch:\n"
                "imported module %r has this __file__ attribute:\n"
                "  %s\n"
                "which is not the same as the test file we want to collect:\n"
                "  %s\n"
                "HINT: remove __pycache__ / .pyc files and/or use a "
                "unique basename for your test file modules"
                 % e.args
            )
        except ImportError:
            exc_class, exc, _ = sys.exc_info()
            raise self.CollectError(
                "ImportError while importing test module '%s'.\n"
                "Original error message:\n'%s'\n"
                "Make sure your test modules/packages have valid Python names."
                % (self.fspath, exc or exc_class)
            )
        except _pytest.runner.Skipped:
            raise self.CollectError(
                "Using @pytest.skip outside a test (e.g. as a test function "
                "decorator) is not allowed. Use @pytest.mark.skip or "
                "@pytest.mark.skipif instead."
            )
        self.config.pluginmanager.consider_module(mod)
        return mod

    def setup(self):
        setup_module = _get_xunit_setup_teardown(self.obj, "setUpModule")
        if setup_module is None:
            setup_module = _get_xunit_setup_teardown(self.obj, "setup_module")
        if setup_module is not None:
            setup_module()

        teardown_module = _get_xunit_setup_teardown(self.obj, 'tearDownModule')
        if teardown_module is None:
            teardown_module = _get_xunit_setup_teardown(self.obj, 'teardown_module')
        if teardown_module is not None:
            self.addfinalizer(teardown_module)


def _get_xunit_setup_teardown(holder, attr_name, param_obj=None):
    """
    Return a callable to perform xunit-style setup or teardown if
    the function exists in the ``holder`` object.
    The ``param_obj`` parameter is the parameter which will be passed to the function
    when the callable is called without arguments, defaults to the ``holder`` object.
    Return ``None`` if a suitable callable is not found.
    """
    param_obj = param_obj if param_obj is not None else holder
    result = _get_xunit_func(holder, attr_name)
    if result is not None:
        arg_count = result.__code__.co_argcount
        if inspect.ismethod(result):
            arg_count -= 1
        if arg_count:
            return lambda: result(param_obj)
        else:
            return result


def _get_xunit_func(obj, name):
    """Return the attribute from the given object to be used as a setup/teardown
    xunit-style function, but only if not marked as a fixture to
    avoid calling it twice.
    """
    meth = getattr(obj, name, None)
    if fixtures.getfixturemarker(meth) is None:
        return meth


class Class(PyCollector):
    """ Collector for test methods. """
    def collect(self):
        if hasinit(self.obj):
            self.warn("C1", "cannot collect test class %r because it has a "
                "__init__ constructor" % self.obj.__name__)
            return []
        elif hasnew(self.obj):
            self.warn("C1", "cannot collect test class %r because it has a "
                            "__new__ constructor" % self.obj.__name__)
            return []
        return [self._getcustomclass("Instance")(name="()", parent=self)]

    def setup(self):
        setup_class = _get_xunit_func(self.obj, 'setup_class')
        if setup_class is not None:
            setup_class = getattr(setup_class, 'im_func', setup_class)
            setup_class = getattr(setup_class, '__func__', setup_class)
            setup_class(self.obj)

        fin_class = getattr(self.obj, 'teardown_class', None)
        if fin_class is not None:
            fin_class = getattr(fin_class, 'im_func', fin_class)
            fin_class = getattr(fin_class, '__func__', fin_class)
            self.addfinalizer(lambda: fin_class(self.obj))

class Instance(PyCollector):
    def _getobj(self):
        return self.parent.obj()

    def collect(self):
        self.session._fixturemanager.parsefactories(self)
        return super(Instance, self).collect()

    def newinstance(self):
        self.obj = self._getobj()
        return self.obj

class FunctionMixin(PyobjMixin):
    """ mixin for the code common to Function and Generator.
    """

    def setup(self):
        """ perform setup for this test function. """
        if hasattr(self, '_preservedparent'):
            obj = self._preservedparent
        elif isinstance(self.parent, Instance):
            obj = self.parent.newinstance()
            self.obj = self._getobj()
        else:
            obj = self.parent.obj
        if inspect.ismethod(self.obj):
            setup_name = 'setup_method'
            teardown_name = 'teardown_method'
        else:
            setup_name = 'setup_function'
            teardown_name = 'teardown_function'
        setup_func_or_method = _get_xunit_setup_teardown(obj, setup_name, param_obj=self.obj)
        if setup_func_or_method is not None:
            setup_func_or_method()
        teardown_func_or_method = _get_xunit_setup_teardown(obj, teardown_name, param_obj=self.obj)
        if teardown_func_or_method is not None:
            self.addfinalizer(teardown_func_or_method)

    def _prunetraceback(self, excinfo):
        if hasattr(self, '_obj') and not self.config.option.fulltrace:
            code = _pytest._code.Code(get_real_func(self.obj))
            path, firstlineno = code.path, code.firstlineno
            traceback = excinfo.traceback
            ntraceback = traceback.cut(path=path, firstlineno=firstlineno)
            if ntraceback == traceback:
                ntraceback = ntraceback.cut(path=path)
                if ntraceback == traceback:
                    #ntraceback = ntraceback.cut(excludepath=cutdir2)
                    ntraceback = ntraceback.filter(filter_traceback)
                    if not ntraceback:
                        ntraceback = traceback

            excinfo.traceback = ntraceback.filter()
            # issue364: mark all but first and last frames to
            # only show a single-line message for each frame
            if self.config.option.tbstyle == "auto":
                if len(excinfo.traceback) > 2:
                    for entry in excinfo.traceback[1:-1]:
                        entry.set_repr_style('short')

    def _repr_failure_py(self, excinfo, style="long"):
        if excinfo.errisinstance(pytest.fail.Exception):
            if not excinfo.value.pytrace:
                return py._builtin._totext(excinfo.value)
        return super(FunctionMixin, self)._repr_failure_py(excinfo,
            style=style)

    def repr_failure(self, excinfo, outerr=None):
        assert outerr is None, "XXX outerr usage is deprecated"
        style = self.config.option.tbstyle
        if style == "auto":
            style = "long"
        return self._repr_failure_py(excinfo, style=style)


class Generator(FunctionMixin, PyCollector):
    def collect(self):
        # test generators are seen as collectors but they also
        # invoke setup/teardown on popular request
        # (induced by the common "test_*" naming shared with normal tests)
        from _pytest import deprecated
        self.session._setupstate.prepare(self)
        # see FunctionMixin.setup and test_setupstate_is_preserved_134
        self._preservedparent = self.parent.obj
        l = []
        seen = {}
        for i, x in enumerate(self.obj()):
            name, call, args = self.getcallargs(x)
            if not callable(call):
                raise TypeError("%r yielded non callable test %r" %(self.obj, call,))
            if name is None:
                name = "[%d]" % i
            else:
                name = "['%s']" % name
            if name in seen:
                raise ValueError("%r generated tests with non-unique name %r" %(self, name))
            seen[name] = True
            l.append(self.Function(name, self, args=args, callobj=call))
            self.config.warn('C1', deprecated.YIELD_TESTS, fslocation=self.fspath)
        return l

    def getcallargs(self, obj):
        if not isinstance(obj, (tuple, list)):
            obj = (obj,)
        # explict naming
        if isinstance(obj[0], py.builtin._basestring):
            name = obj[0]
            obj = obj[1:]
        else:
            name = None
        call, args = obj[0], obj[1:]
        return name, call, args


def hasinit(obj):
    init = getattr(obj, '__init__', None)
    if init:
        return init != object.__init__


def hasnew(obj):
    new = getattr(obj, '__new__', None)
    if new:
        return new != object.__new__


class CallSpec2(object):
    def __init__(self, metafunc):
        self.metafunc = metafunc
        self.funcargs = {}
        self._idlist = []
        self.params = {}
        self._globalid = NOTSET
        self._globalid_args = set()
        self._globalparam = NOTSET
        self._arg2scopenum = {}  # used for sorting parametrized resources
        self.keywords = {}
        self.indices = {}

    def copy(self, metafunc):
        cs = CallSpec2(self.metafunc)
        cs.funcargs.update(self.funcargs)
        cs.params.update(self.params)
        cs.keywords.update(self.keywords)
        cs.indices.update(self.indices)
        cs._arg2scopenum.update(self._arg2scopenum)
        cs._idlist = list(self._idlist)
        cs._globalid = self._globalid
        cs._globalid_args = self._globalid_args
        cs._globalparam = self._globalparam
        return cs

    def _checkargnotcontained(self, arg):
        if arg in self.params or arg in self.funcargs:
            raise ValueError("duplicate %r" %(arg,))

    def getparam(self, name):
        try:
            return self.params[name]
        except KeyError:
            if self._globalparam is NOTSET:
                raise ValueError(name)
            return self._globalparam

    @property
    def id(self):
        return "-".join(map(str, filter(None, self._idlist)))

    def setmulti(self, valtypes, argnames, valset, id, keywords, scopenum,
                 param_index):
        for arg,val in zip(argnames, valset):
            self._checkargnotcontained(arg)
            valtype_for_arg = valtypes[arg]
            getattr(self, valtype_for_arg)[arg] = val
            self.indices[arg] = param_index
            self._arg2scopenum[arg] = scopenum
        self._idlist.append(id)
        self.keywords.update(keywords)

    def setall(self, funcargs, id, param):
        for x in funcargs:
            self._checkargnotcontained(x)
        self.funcargs.update(funcargs)
        if id is not NOTSET:
            self._idlist.append(id)
        if param is not NOTSET:
            assert self._globalparam is NOTSET
            self._globalparam = param
        for arg in funcargs:
            self._arg2scopenum[arg] = fixtures.scopenum_function


class Metafunc(fixtures.FuncargnamesCompatAttr):
    """
    Metafunc objects are passed to the ``pytest_generate_tests`` hook.
    They help to inspect a test function and to generate tests according to
    test configuration or values specified in the class or module where a
    test function is defined.

    :ivar fixturenames: set of fixture names required by the test function

    :ivar function: underlying python test function

    :ivar cls: class object where the test function is defined in or ``None``.

    :ivar module: the module object where the test function is defined in.

    :ivar config: access to the :class:`_pytest.config.Config` object for the
        test session.

    :ivar funcargnames:
        .. deprecated:: 2.3
            Use ``fixturenames`` instead.
    """
    def __init__(self, function, fixtureinfo, config, cls=None, module=None):
        self.config = config
        self.module = module
        self.function = function
        self.fixturenames = fixtureinfo.names_closure
        self._arg2fixturedefs = fixtureinfo.name2fixturedefs
        self.cls = cls
        self._calls = []
        self._ids = py.builtin.set()

    def parametrize(self, argnames, argvalues, indirect=False, ids=None,
        scope=None):
        """ Add new invocations to the underlying test function using the list
        of argvalues for the given argnames.  Parametrization is performed
        during the collection phase.  If you need to setup expensive resources
        see about setting indirect to do it rather at test setup time.

        :arg argnames: a comma-separated string denoting one or more argument
                       names, or a list/tuple of argument strings.

        :arg argvalues: The list of argvalues determines how often a
            test is invoked with different argument values.  If only one
            argname was specified argvalues is a list of values.  If N
            argnames were specified, argvalues must be a list of N-tuples,
            where each tuple-element specifies a value for its respective
            argname.

        :arg indirect: The list of argnames or boolean. A list of arguments'
            names (subset of argnames). If True the list contains all names from
            the argnames. Each argvalue corresponding to an argname in this list will
            be passed as request.param to its respective argname fixture
            function so that it can perform more expensive setups during the
            setup phase of a test rather than at collection time.

        :arg ids: list of string ids, or a callable.
            If strings, each is corresponding to the argvalues so that they are
            part of the test id. If None is given as id of specific test, the
            automatically generated id for that argument will be used.
            If callable, it should take one argument (a single argvalue) and return
            a string or return None. If None, the automatically generated id for that
            argument will be used.
            If no ids are provided they will be generated automatically from
            the argvalues.

        :arg scope: if specified it denotes the scope of the parameters.
            The scope is used for grouping tests by parameter instances.
            It will also override any fixture-function defined scope, allowing
            to set a dynamic scope using test context or configuration.
        """
        from _pytest.fixtures import scopes
        # individual parametrized argument sets can be wrapped in a series
        # of markers in which case we unwrap the values and apply the mark
        # at Function init
        newkeywords = {}
        unwrapped_argvalues = []
        for i, argval in enumerate(argvalues):
            while isinstance(argval, MarkDecorator):
                newmark = MarkDecorator(argval.markname,
                                        argval.args[:-1], argval.kwargs)
                newmarks = newkeywords.setdefault(i, {})
                newmarks[newmark.markname] = newmark
                argval = argval.args[-1]
            unwrapped_argvalues.append(argval)
        argvalues = unwrapped_argvalues

        if not isinstance(argnames, (tuple, list)):
            argnames = [x.strip() for x in argnames.split(",") if x.strip()]
            if len(argnames) == 1:
                argvalues = [(val,) for val in argvalues]
        if not argvalues:
            argvalues = [(NOTSET,) * len(argnames)]
            # we passed a empty list to parameterize, skip that test
            #
            fs, lineno = getfslineno(self.function)
            newmark = pytest.mark.skip(
                reason="got empty parameter set %r, function %s at %s:%d" % (
                    argnames, self.function.__name__, fs, lineno))
            newmarks = newkeywords.setdefault(0, {})
            newmarks[newmark.markname] = newmark

        if scope is None:
            if self._arg2fixturedefs:
                # Takes the most narrow scope from used fixtures
                fixtures_scopes = [fixturedef[0].scope for fixturedef in self._arg2fixturedefs.values()]
                for scope in reversed(scopes):
                    if scope in fixtures_scopes:
                        break
            else:
                scope = 'function'
        scopenum = scopes.index(scope)
        valtypes = {}
        for arg in argnames:
            if arg not in self.fixturenames:
                if isinstance(indirect, (tuple, list)):
                    name = 'fixture' if arg in indirect else 'argument'
                else:
                    name = 'fixture' if indirect else 'argument'
                raise ValueError(
                    "%r uses no %s %r" % (
                            self.function, name, arg))

        if indirect is True:
            valtypes = dict.fromkeys(argnames, "params")
        elif indirect is False:
            valtypes = dict.fromkeys(argnames, "funcargs")
        elif isinstance(indirect, (tuple, list)):
            valtypes = dict.fromkeys(argnames, "funcargs")
            for arg in indirect:
                if arg not in argnames:
                    raise ValueError("indirect given to %r: fixture %r doesn't exist" % (
                                     self.function, arg))
                valtypes[arg] = "params"
        idfn = None
        if callable(ids):
            idfn = ids
            ids = None
        if ids and len(ids) != len(argvalues):
            raise ValueError('%d tests specified with %d ids' %(
                             len(argvalues), len(ids)))
        ids = idmaker(argnames, argvalues, idfn, ids, self.config)
        newcalls = []
        for callspec in self._calls or [CallSpec2(self)]:
            for param_index, valset in enumerate(argvalues):
                assert len(valset) == len(argnames)
                newcallspec = callspec.copy(self)
                newcallspec.setmulti(valtypes, argnames, valset, ids[param_index],
                                     newkeywords.get(param_index, {}), scopenum,
                                     param_index)
                newcalls.append(newcallspec)
        self._calls = newcalls

    def addcall(self, funcargs=None, id=NOTSET, param=NOTSET):
        """ (deprecated, use parametrize) Add a new call to the underlying
        test function during the collection phase of a test run.  Note that
        request.addcall() is called during the test collection phase prior and
        independently to actual test execution.  You should only use addcall()
        if you need to specify multiple arguments of a test function.

        :arg funcargs: argument keyword dictionary used when invoking
            the test function.

        :arg id: used for reporting and identification purposes.  If you
            don't supply an `id` an automatic unique id will be generated.

        :arg param: a parameter which will be exposed to a later fixture function
            invocation through the ``request.param`` attribute.
        """
        assert funcargs is None or isinstance(funcargs, dict)
        if funcargs is not None:
            for name in funcargs:
                if name not in self.fixturenames:
                    pytest.fail("funcarg %r not used in this function." % name)
        else:
            funcargs = {}
        if id is None:
            raise ValueError("id=None not allowed")
        if id is NOTSET:
            id = len(self._calls)
        id = str(id)
        if id in self._ids:
            raise ValueError("duplicate id %r" % id)
        self._ids.add(id)

        cs = CallSpec2(self)
        cs.setall(funcargs, id, param)
        self._calls.append(cs)




def _idval(val, argname, idx, idfn, config=None):
    if idfn:
        try:
            s = idfn(val)
            if s:
                return _escape_strings(s)
        except Exception:
            pass

    if config:
        hook_id = config.hook.pytest_make_parametrize_id(config=config, val=val)
        if hook_id:
            return hook_id

    if isinstance(val, STRING_TYPES):
        return _escape_strings(val)
    elif isinstance(val, (float, int, bool, NoneType)):
        return str(val)
    elif isinstance(val, REGEX_TYPE):
        return _escape_strings(val.pattern)
    elif enum is not None and isinstance(val, enum.Enum):
        return str(val)
    elif isclass(val) and hasattr(val, '__name__'):
        return val.__name__
    return str(argname)+str(idx)

def _idvalset(idx, valset, argnames, idfn, ids, config=None):
    if ids is None or ids[idx] is None:
        this_id = [_idval(val, argname, idx, idfn, config)
                   for val, argname in zip(valset, argnames)]
        return "-".join(this_id)
    else:
        return _escape_strings(ids[idx])

def idmaker(argnames, argvalues, idfn=None, ids=None, config=None):
    ids = [_idvalset(valindex, valset, argnames, idfn, ids, config)
           for valindex, valset in enumerate(argvalues)]
    if len(set(ids)) != len(ids):
        # The ids are not unique
        duplicates = [testid for testid in ids if ids.count(testid) > 1]
        counters = collections.defaultdict(lambda: 0)
        for index, testid in enumerate(ids):
            if testid in duplicates:
                ids[index] = testid + str(counters[testid])
                counters[testid] += 1
    return ids


def show_fixtures_per_test(config):
    from _pytest.main import wrap_session
    return wrap_session(config, _show_fixtures_per_test)


def _show_fixtures_per_test(config, session):
    import _pytest.config
    session.perform_collect()
    curdir = py.path.local()
    tw = _pytest.config.create_terminal_writer(config)
    verbose = config.getvalue("verbose")

    def get_best_rel(func):
        loc = getlocation(func, curdir)
        return curdir.bestrelpath(loc)

    def write_fixture(fixture_def):
        argname = fixture_def.argname

        if verbose <= 0 and argname.startswith("_"):
            return
        if verbose > 0:
            bestrel = get_best_rel(fixture_def.func)
            funcargspec = "{0} -- {1}".format(argname, bestrel)
        else:
            funcargspec = argname
        tw.line(funcargspec, green=True)

        INDENT = '    {0}'
        fixture_doc = fixture_def.func.__doc__

        if fixture_doc:
            for line in fixture_doc.strip().split('\n'):
                tw.line(INDENT.format(line.strip()))
        else:
            tw.line(INDENT.format('no docstring available'), red=True)

    def write_item(item):
        name2fixturedefs = item._fixtureinfo.name2fixturedefs

        if not name2fixturedefs:
            # The given test item does not use any fixtures
            return
        bestrel = get_best_rel(item.function)

        tw.line()
        tw.sep('-', 'fixtures used by {0}'.format(item.name))
        tw.sep('-', '({0})'.format(bestrel))
        for argname, fixture_defs in sorted(name2fixturedefs.items()):
            assert fixture_defs is not None
            if not fixture_defs:
                continue
            # The last fixture def item in the list is expected
            # to be the one used by the test item
            write_fixture(fixture_defs[-1])

    for item in session.items:
        write_item(item)


def showfixtures(config):
    from _pytest.main import wrap_session
    return wrap_session(config, _showfixtures_main)

def _showfixtures_main(config, session):
    import _pytest.config
    session.perform_collect()
    curdir = py.path.local()
    tw = _pytest.config.create_terminal_writer(config)
    verbose = config.getvalue("verbose")

    fm = session._fixturemanager

    available = []
    seen = set()

    for argname, fixturedefs in fm._arg2fixturedefs.items():
        assert fixturedefs is not None
        if not fixturedefs:
            continue
        for fixturedef in fixturedefs:
            loc = getlocation(fixturedef.func, curdir)
            if (fixturedef.argname, loc) in seen:
                continue
            seen.add((fixturedef.argname, loc))
            available.append((len(fixturedef.baseid),
                              fixturedef.func.__module__,
                              curdir.bestrelpath(loc),
                              fixturedef.argname, fixturedef))

    available.sort()
    currentmodule = None
    for baseid, module, bestrel, argname, fixturedef in available:
        if currentmodule != module:
            if not module.startswith("_pytest."):
                tw.line()
                tw.sep("-", "fixtures defined from %s" %(module,))
                currentmodule = module
        if verbose <= 0 and argname[0] == "_":
            continue
        if verbose > 0:
            funcargspec = "%s -- %s" %(argname, bestrel,)
        else:
            funcargspec = argname
        tw.line(funcargspec, green=True)
        loc = getlocation(fixturedef.func, curdir)
        doc = fixturedef.func.__doc__ or ""
        if doc:
            for line in doc.strip().split("\n"):
                tw.line("    " + line.strip())
        else:
            tw.line("    %s: no docstring available" %(loc,),
                red=True)


# builtin pytest.raises helper

def raises(expected_exception, *args, **kwargs):
    """
    Assert that a code block/function call raises ``expected_exception``
    and raise a failure exception otherwise.

    This helper produces a ``ExceptionInfo()`` object (see below).

    If using Python 2.5 or above, you may use this function as a
    context manager::

        >>> with raises(ZeroDivisionError):
        ...    1/0

    .. versionchanged:: 2.10

    In the context manager form you may use the keyword argument
    ``message`` to specify a custom failure message::

        >>> with raises(ZeroDivisionError, message="Expecting ZeroDivisionError"):
        ...    pass
        ... Failed: Expecting ZeroDivisionError


    .. note::

       When using ``pytest.raises`` as a context manager, it's worthwhile to
       note that normal context manager rules apply and that the exception
       raised *must* be the final line in the scope of the context manager.
       Lines of code after that, within the scope of the context manager will
       not be executed. For example::

           >>> with raises(OSError) as exc_info:
                   assert 1 == 1  # this will execute as expected
                   raise OSError(errno.EEXISTS, 'directory exists')
                   assert exc_info.value.errno == errno.EEXISTS  # this will not execute

       Instead, the following approach must be taken (note the difference in
       scope)::

           >>> with raises(OSError) as exc_info:
                   assert 1 == 1  # this will execute as expected
                   raise OSError(errno.EEXISTS, 'directory exists')

               assert exc_info.value.errno == errno.EEXISTS  # this will now execute

    Or you can specify a callable by passing a to-be-called lambda::

        >>> raises(ZeroDivisionError, lambda: 1/0)
        <ExceptionInfo ...>

    or you can specify an arbitrary callable with arguments::

        >>> def f(x): return 1/x
        ...
        >>> raises(ZeroDivisionError, f, 0)
        <ExceptionInfo ...>
        >>> raises(ZeroDivisionError, f, x=0)
        <ExceptionInfo ...>

    A third possibility is to use a string to be executed::

        >>> raises(ZeroDivisionError, "f(0)")
        <ExceptionInfo ...>

    .. autoclass:: _pytest._code.ExceptionInfo
        :members:

    .. note::
        Similar to caught exception objects in Python, explicitly clearing
        local references to returned ``ExceptionInfo`` objects can
        help the Python interpreter speed up its garbage collection.

        Clearing those references breaks a reference cycle
        (``ExceptionInfo`` --> caught exception --> frame stack raising
        the exception --> current frame stack --> local variables -->
        ``ExceptionInfo``) which makes Python keep all objects referenced
        from that cycle (including all local variables in the current
        frame) alive until the next cyclic garbage collection run. See the
        official Python ``try`` statement documentation for more detailed
        information.

    """
    __tracebackhide__ = True
    if expected_exception is AssertionError:
        # we want to catch a AssertionError
        # replace our subclass with the builtin one
        # see https://github.com/pytest-dev/pytest/issues/176
        from _pytest.assertion.util import BuiltinAssertionError \
            as expected_exception
    msg = ("exceptions must be old-style classes or"
           " derived from BaseException, not %s")
    if isinstance(expected_exception, tuple):
        for exc in expected_exception:
            if not isclass(exc):
                raise TypeError(msg % type(exc))
    elif not isclass(expected_exception):
        raise TypeError(msg % type(expected_exception))

    message = "DID NOT RAISE {0}".format(expected_exception)

    if not args:
        if "message" in kwargs:
            message = kwargs.pop("message")
        return RaisesContext(expected_exception, message)
    elif isinstance(args[0], str):
        code, = args
        assert isinstance(code, str)
        frame = sys._getframe(1)
        loc = frame.f_locals.copy()
        loc.update(kwargs)
        #print "raises frame scope: %r" % frame.f_locals
        try:
            code = _pytest._code.Source(code).compile()
            py.builtin.exec_(code, frame.f_globals, loc)
            # XXX didn'T mean f_globals == f_locals something special?
            #     this is destroyed here ...
        except expected_exception:
            return _pytest._code.ExceptionInfo()
    else:
        func = args[0]
        try:
            func(*args[1:], **kwargs)
        except expected_exception:
            return _pytest._code.ExceptionInfo()
    pytest.fail(message)

class RaisesContext(object):
    def __init__(self, expected_exception, message):
        self.expected_exception = expected_exception
        self.message = message
        self.excinfo = None

    def __enter__(self):
        self.excinfo = object.__new__(_pytest._code.ExceptionInfo)
        return self.excinfo

    def __exit__(self, *tp):
        __tracebackhide__ = True
        if tp[0] is None:
            pytest.fail(self.message)
        if sys.version_info < (2, 7):
            # py26: on __exit__() exc_value often does not contain the
            # exception value.
            # http://bugs.python.org/issue7853
            if not isinstance(tp[1], BaseException):
                exc_type, value, traceback = tp
                tp = exc_type, exc_type(value), traceback
        self.excinfo.__init__(tp)
        return issubclass(self.excinfo.type, self.expected_exception)

# builtin pytest.approx helper

class approx(object):
    """
    Assert that two numbers (or two sets of numbers) are equal to each other
    within some tolerance.

    Due to the `intricacies of floating-point arithmetic`__, numbers that we
    would intuitively expect to be equal are not always so::

        >>> 0.1 + 0.2 == 0.3
        False

    __ https://docs.python.org/3/tutorial/floatingpoint.html

    This problem is commonly encountered when writing tests, e.g. when making
    sure that floating-point values are what you expect them to be.  One way to
    deal with this problem is to assert that two floating-point numbers are
    equal to within some appropriate tolerance::

        >>> abs((0.1 + 0.2) - 0.3) < 1e-6
        True

    However, comparisons like this are tedious to write and difficult to
    understand.  Furthermore, absolute comparisons like the one above are
    usually discouraged because there's no tolerance that works well for all
    situations.  ``1e-6`` is good for numbers around ``1``, but too small for
    very big numbers and too big for very small ones.  It's better to express
    the tolerance as a fraction of the expected value, but relative comparisons
    like that are even more difficult to write correctly and concisely.

    The ``approx`` class performs floating-point comparisons using a syntax
    that's as intuitive as possible::

        >>> from pytest import approx
        >>> 0.1 + 0.2 == approx(0.3)
        True

    The same syntax also works on sequences of numbers::

        >>> (0.1 + 0.2, 0.2 + 0.4) == approx((0.3, 0.6))
        True

    By default, ``approx`` considers numbers within a relative tolerance of
    ``1e-6`` (i.e. one part in a million) of its expected value to be equal.
    This treatment would lead to surprising results if the expected value was
    ``0.0``, because nothing but ``0.0`` itself is relatively close to ``0.0``.
    To handle this case less surprisingly, ``approx`` also considers numbers
    within an absolute tolerance of ``1e-12`` of its expected value to be
    equal.  Infinite numbers are another special case.  They are only
    considered equal to themselves, regardless of the relative tolerance.  Both
    the relative and absolute tolerances can be changed by passing arguments to
    the ``approx`` constructor::

        >>> 1.0001 == approx(1)
        False
        >>> 1.0001 == approx(1, rel=1e-3)
        True
        >>> 1.0001 == approx(1, abs=1e-3)
        True

    If you specify ``abs`` but not ``rel``, the comparison will not consider
    the relative tolerance at all.  In other words, two numbers that are within
    the default relative tolerance of ``1e-6`` will still be considered unequal
    if they exceed the specified absolute tolerance.  If you specify both
    ``abs`` and ``rel``, the numbers will be considered equal if either
    tolerance is met::

        >>> 1 + 1e-8 == approx(1)
        True
        >>> 1 + 1e-8 == approx(1, abs=1e-12)
        False
        >>> 1 + 1e-8 == approx(1, rel=1e-6, abs=1e-12)
        True

    If you're thinking about using ``approx``, then you might want to know how
    it compares to other good ways of comparing floating-point numbers.  All of
    these algorithms are based on relative and absolute tolerances and should
    agree for the most part, but they do have meaningful differences:

    - ``math.isclose(a, b, rel_tol=1e-9, abs_tol=0.0)``:  True if the relative
      tolerance is met w.r.t. either ``a`` or ``b`` or if the absolute
      tolerance is met.  Because the relative tolerance is calculated w.r.t.
      both ``a`` and ``b``, this test is symmetric (i.e.  neither ``a`` nor
      ``b`` is a "reference value").  You have to specify an absolute tolerance
      if you want to compare to ``0.0`` because there is no tolerance by
      default.  Only available in python>=3.5.  `More information...`__

      __ https://docs.python.org/3/library/math.html#math.isclose

    - ``numpy.isclose(a, b, rtol=1e-5, atol=1e-8)``: True if the difference
      between ``a`` and ``b`` is less that the sum of the relative tolerance
      w.r.t. ``b`` and the absolute tolerance.  Because the relative tolerance
      is only calculated w.r.t. ``b``, this test is asymmetric and you can
      think of ``b`` as the reference value.  Support for comparing sequences
      is provided by ``numpy.allclose``.  `More information...`__

      __ http://docs.scipy.org/doc/numpy-1.10.0/reference/generated/numpy.isclose.html

    - ``unittest.TestCase.assertAlmostEqual(a, b)``: True if ``a`` and ``b``
      are within an absolute tolerance of ``1e-7``.  No relative tolerance is
      considered and the absolute tolerance cannot be changed, so this function
      is not appropriate for very large or very small numbers.  Also, it's only
      available in subclasses of ``unittest.TestCase`` and it's ugly because it
      doesn't follow PEP8.  `More information...`__

      __ https://docs.python.org/3/library/unittest.html#unittest.TestCase.assertAlmostEqual

    - ``a == pytest.approx(b, rel=1e-6, abs=1e-12)``: True if the relative
      tolerance is met w.r.t. ``b`` or if the absolute tolerance is met.
      Because the relative tolerance is only calculated w.r.t. ``b``, this test
      is asymmetric and you can think of ``b`` as the reference value.  In the
      special case that you explicitly specify an absolute tolerance but not a
      relative tolerance, only the absolute tolerance is considered.
    """

    def __init__(self, expected, rel=None, abs=None):
        self.expected = expected
        self.abs = abs
        self.rel = rel

    def __repr__(self):
        return ', '.join(repr(x) for x in self.expected)

    def __eq__(self, actual):
        from collections import Iterable
        if not isinstance(actual, Iterable):
            actual = [actual]
        if len(actual) != len(self.expected):
            return False
        return all(a == x for a, x in zip(actual, self.expected))

    def __ne__(self, actual):
        return not (actual == self)

    @property
    def expected(self):
        # Regardless of whether the user-specified expected value is a number
        # or a sequence of numbers, return a list of ApproxNotIterable objects
        # that can be compared against.
        from collections import Iterable
        approx_non_iter = lambda x: ApproxNonIterable(x, self.rel, self.abs)
        if isinstance(self._expected, Iterable):
            return [approx_non_iter(x) for x in self._expected]
        else:
            return [approx_non_iter(self._expected)]

    @expected.setter
    def expected(self, expected):
        self._expected = expected


class ApproxNonIterable(object):
    """
    Perform approximate comparisons for single numbers only.

    In other words, the ``expected`` attribute for objects of this class must
    be some sort of number.  This is in contrast to the ``approx`` class, where
    the ``expected`` attribute can either be a number of a sequence of numbers.
    This class is responsible for making comparisons, while ``approx`` is
    responsible for abstracting the difference between numbers and sequences of
    numbers.  Although this class can stand on its own, it's only meant to be
    used within ``approx``.
    """

    def __init__(self, expected, rel=None, abs=None):
        self.expected = expected
        self.abs = abs
        self.rel = rel

    def __repr__(self):
        # Infinities aren't compared using tolerances, so don't show a
        # tolerance.
        if math.isinf(self.expected):
            return str(self.expected)

        # If a sensible tolerance can't be calculated, self.tolerance will
        # raise a ValueError.  In this case, display '???'.
        try:
            vetted_tolerance = '{:.1e}'.format(self.tolerance)
        except ValueError:
            vetted_tolerance = '???'

        plus_minus = u'{0} \u00b1 {1}'.format(self.expected, vetted_tolerance)

        # In python2, __repr__() must return a string (i.e. not a unicode
        # object).  In python3, __repr__() must return a unicode object
        # (although now strings are unicode objects and bytes are what
        # strings were).
        if sys.version_info[0] == 2:
            return plus_minus.encode('utf-8')
        else:
            return plus_minus

    def __eq__(self, actual):
        # Short-circuit exact equality.
        if actual == self.expected:
            return True

        # Infinity shouldn't be approximately equal to anything but itself, but
        # if there's a relative tolerance, it will be infinite and infinity
        # will seem approximately equal to everything.  The equal-to-itself
        # case would have been short circuited above, so here we can just
        # return false if the expected value is infinite.  The abs() call is
        # for compatibility with complex numbers.
        if math.isinf(abs(self.expected)):
            return False

        # Return true if the two numbers are within the tolerance.
        return abs(self.expected - actual) <= self.tolerance

    def __ne__(self, actual):
        return not (actual == self)

    @property
    def tolerance(self):
        set_default = lambda x, default: x if x is not None else default

        # Figure out what the absolute tolerance should be.  ``self.abs`` is
        # either None or a value specified by the user.
        absolute_tolerance = set_default(self.abs, 1e-12)

        if absolute_tolerance < 0:
            raise ValueError("absolute tolerance can't be negative: {}".format(absolute_tolerance))
        if math.isnan(absolute_tolerance):
            raise ValueError("absolute tolerance can't be NaN.")

        # If the user specified an absolute tolerance but not a relative one,
        # just return the absolute tolerance.
        if self.rel is None:
            if self.abs is not None:
                return absolute_tolerance

        # Figure out what the relative tolerance should be.  ``self.rel`` is
        # either None or a value specified by the user.  This is done after
        # we've made sure the user didn't ask for an absolute tolerance only,
        # because we don't want to raise errors about the relative tolerance if
        # we aren't even going to use it.
        relative_tolerance = set_default(self.rel, 1e-6) * abs(self.expected)

        if relative_tolerance < 0:
            raise ValueError("relative tolerance can't be negative: {}".format(absolute_tolerance))
        if math.isnan(relative_tolerance):
            raise ValueError("relative tolerance can't be NaN.")

        # Return the larger of the relative and absolute tolerances.
        return max(relative_tolerance, absolute_tolerance)


#
#  the basic pytest Function item
#

class Function(FunctionMixin, pytest.Item, fixtures.FuncargnamesCompatAttr):
    """ a Function Item is responsible for setting up and executing a
    Python test function.
    """
    _genid = None
    def __init__(self, name, parent, args=None, config=None,
                 callspec=None, callobj=NOTSET, keywords=None, session=None,
                 fixtureinfo=None, originalname=None):
        super(Function, self).__init__(name, parent, config=config,
                                       session=session)
        self._args = args
        if callobj is not NOTSET:
            self.obj = callobj

        self.keywords.update(self.obj.__dict__)
        if callspec:
            self.callspec = callspec
            self.keywords.update(callspec.keywords)
        if keywords:
            self.keywords.update(keywords)

        if fixtureinfo is None:
            fixtureinfo = self.session._fixturemanager.getfixtureinfo(
                self.parent, self.obj, self.cls,
                funcargs=not self._isyieldedfunction())
        self._fixtureinfo = fixtureinfo
        self.fixturenames = fixtureinfo.names_closure
        self._initrequest()

        #: original function name, without any decorations (for example
        #: parametrization adds a ``"[...]"`` suffix to function names).
        #:
        #: .. versionadded:: 3.0
        self.originalname = originalname

    def _initrequest(self):
        self.funcargs = {}
        if self._isyieldedfunction():
            assert not hasattr(self, "callspec"), (
                "yielded functions (deprecated) cannot have funcargs")
        else:
            if hasattr(self, "callspec"):
                callspec = self.callspec
                assert not callspec.funcargs
                self._genid = callspec.id
                if hasattr(callspec, "param"):
                    self.param = callspec.param
        self._request = fixtures.FixtureRequest(self)

    @property
    def function(self):
        "underlying python 'function' object"
        return getattr(self.obj, 'im_func', self.obj)

    def _getobj(self):
        name = self.name
        i = name.find("[") # parametrization
        if i != -1:
            name = name[:i]
        return getattr(self.parent.obj, name)

    @property
    def _pyfuncitem(self):
        "(compatonly) for code expecting pytest-2.2 style request objects"
        return self

    def _isyieldedfunction(self):
        return getattr(self, "_args", None) is not None

    def runtest(self):
        """ execute the underlying test function. """
        self.ihook.pytest_pyfunc_call(pyfuncitem=self)

    def setup(self):
        super(Function, self).setup()
<<<<<<< HEAD
        fixtures.fillfixtures(self)
=======
        fillfixtures(self)


scope2props = dict(session=())
scope2props["module"] = ("fspath", "module")
scope2props["class"] = scope2props["module"] + ("cls",)
scope2props["instance"] = scope2props["class"] + ("instance", )
scope2props["function"] = scope2props["instance"] + ("function", "keywords")

def scopeproperty(name=None, doc=None):
    def decoratescope(func):
        scopename = name or func.__name__
        def provide(self):
            if func.__name__ in scope2props[self.scope]:
                return func(self)
            raise AttributeError("%s not available in %s-scoped context" % (
                scopename, self.scope))
        return property(provide, None, None, func.__doc__)
    return decoratescope


class FixtureRequest(FuncargnamesCompatAttr):
    """ A request for a fixture from a test or fixture function.

    A request object gives access to the requesting test context
    and has an optional ``param`` attribute in case
    the fixture is parametrized indirectly.
    """

    def __init__(self, pyfuncitem):
        self._pyfuncitem = pyfuncitem
        #: fixture for which this request is being performed
        self.fixturename = None
        #: Scope string, one of "function", "class", "module", "session"
        self.scope = "function"
        self._funcargs  = {}
        self._fixturedefs = {}
        fixtureinfo = pyfuncitem._fixtureinfo
        self._arg2fixturedefs = fixtureinfo.name2fixturedefs.copy()
        self._arg2index = {}
        self.fixturenames = fixtureinfo.names_closure
        self._fixturemanager = pyfuncitem.session._fixturemanager

    @property
    def node(self):
        """ underlying collection node (depends on current request scope)"""
        return self._getscopeitem(self.scope)


    def _getnextfixturedef(self, argname):
        fixturedefs = self._arg2fixturedefs.get(argname, None)
        if fixturedefs is None:
            # we arrive here because of a  a dynamic call to
            # getfixturevalue(argname) usage which was naturally
            # not known at parsing/collection time
            fixturedefs = self._fixturemanager.getfixturedefs(
                            argname, self._pyfuncitem.parent.nodeid)
            self._arg2fixturedefs[argname] = fixturedefs
        # fixturedefs list is immutable so we maintain a decreasing index
        index = self._arg2index.get(argname, 0) - 1
        if fixturedefs is None or (-index > len(fixturedefs)):
            raise FixtureLookupError(argname, self)
        self._arg2index[argname] = index
        return fixturedefs[index]

    @property
    def config(self):
        """ the pytest config object associated with this request. """
        return self._pyfuncitem.config


    @scopeproperty()
    def function(self):
        """ test function object if the request has a per-function scope. """
        return self._pyfuncitem.obj

    @scopeproperty("class")
    def cls(self):
        """ class (can be None) where the test function was collected. """
        clscol = self._pyfuncitem.getparent(pytest.Class)
        if clscol:
            return clscol.obj

    @property
    def instance(self):
        """ instance (can be None) on which test function was collected. """
        # unittest support hack, see _pytest.unittest.TestCaseFunction
        try:
            return self._pyfuncitem._testcase
        except AttributeError:
            function = getattr(self, "function", None)
            if function is not None:
                return py.builtin._getimself(function)

    @scopeproperty()
    def module(self):
        """ python module object where the test function was collected. """
        return self._pyfuncitem.getparent(pytest.Module).obj

    @scopeproperty()
    def fspath(self):
        """ the file system path of the test module which collected this test. """
        return self._pyfuncitem.fspath

    @property
    def keywords(self):
        """ keywords/markers dictionary for the underlying node. """
        return self.node.keywords

    @property
    def session(self):
        """ pytest session object. """
        return self._pyfuncitem.session

    def addfinalizer(self, finalizer):
        """ add finalizer/teardown function to be called after the
        last test within the requesting test context finished
        execution. """
        # XXX usually this method is shadowed by fixturedef specific ones
        self._addfinalizer(finalizer, scope=self.scope)

    def _addfinalizer(self, finalizer, scope):
        colitem = self._getscopeitem(scope)
        self._pyfuncitem.session._setupstate.addfinalizer(
            finalizer=finalizer, colitem=colitem)

    def applymarker(self, marker):
        """ Apply a marker to a single test function invocation.
        This method is useful if you don't want to have a keyword/marker
        on all function invocations.

        :arg marker: a :py:class:`_pytest.mark.MarkDecorator` object
            created by a call to ``pytest.mark.NAME(...)``.
        """
        try:
            self.node.keywords[marker.markname] = marker
        except AttributeError:
            raise ValueError(marker)

    def raiseerror(self, msg):
        """ raise a FixtureLookupError with the given message. """
        raise self._fixturemanager.FixtureLookupError(None, self, msg)

    def _fillfixtures(self):
        item = self._pyfuncitem
        fixturenames = getattr(item, "fixturenames", self.fixturenames)
        for argname in fixturenames:
            if argname not in item.funcargs:
                item.funcargs[argname] = self.getfixturevalue(argname)

    def cached_setup(self, setup, teardown=None, scope="module", extrakey=None):
        """ (deprecated) Return a testing resource managed by ``setup`` &
        ``teardown`` calls.  ``scope`` and ``extrakey`` determine when the
        ``teardown`` function will be called so that subsequent calls to
        ``setup`` would recreate the resource.  With pytest-2.3 you often
        do not need ``cached_setup()`` as you can directly declare a scope
        on a fixture function and register a finalizer through
        ``request.addfinalizer()``.

        :arg teardown: function receiving a previously setup resource.
        :arg setup: a no-argument function creating a resource.
        :arg scope: a string value out of ``function``, ``class``, ``module``
            or ``session`` indicating the caching lifecycle of the resource.
        :arg extrakey: added to internal caching key of (funcargname, scope).
        """
        if not hasattr(self.config, '_setupcache'):
            self.config._setupcache = {} # XXX weakref?
        cachekey = (self.fixturename, self._getscopeitem(scope), extrakey)
        cache = self.config._setupcache
        try:
            val = cache[cachekey]
        except KeyError:
            self._check_scope(self.fixturename, self.scope, scope)
            val = setup()
            cache[cachekey] = val
            if teardown is not None:
                def finalizer():
                    del cache[cachekey]
                    teardown(val)
                self._addfinalizer(finalizer, scope=scope)
        return val

    def getfixturevalue(self, argname):
        """ Dynamically run a named fixture function.

        Declaring fixtures via function argument is recommended where possible.
        But if you can only decide whether to use another fixture at test
        setup time, you may use this function to retrieve it inside a fixture
        or test function body.
        """
        return self._get_active_fixturedef(argname).cached_result[0]

    def getfuncargvalue(self, argname):
        """ Deprecated, use getfixturevalue. """
        warnings.warn(
            "use of getfuncargvalue is deprecated, use getfixturevalue",
            DeprecationWarning)
        return self.getfixturevalue(argname)

    def _get_active_fixturedef(self, argname):
        try:
            return self._fixturedefs[argname]
        except KeyError:
            try:
                fixturedef = self._getnextfixturedef(argname)
            except FixtureLookupError:
                if argname == "request":
                    class PseudoFixtureDef:
                        cached_result = (self, [0], None)
                        scope = "function"
                    return PseudoFixtureDef
                raise
        # remove indent to prevent the python3 exception
        # from leaking into the call
        result = self._getfixturevalue(fixturedef)
        self._funcargs[argname] = result
        self._fixturedefs[argname] = fixturedef
        return fixturedef

    def _get_fixturestack(self):
        current = self
        l = []
        while 1:
            fixturedef = getattr(current, "_fixturedef", None)
            if fixturedef is None:
                l.reverse()
                return l
            l.append(fixturedef)
            current = current._parent_request

    def _getfixturevalue(self, fixturedef):
        # prepare a subrequest object before calling fixture function
        # (latter managed by fixturedef)
        argname = fixturedef.argname
        funcitem = self._pyfuncitem
        scope = fixturedef.scope
        try:
            param = funcitem.callspec.getparam(argname)
        except (AttributeError, ValueError):
            param = NOTSET
            param_index = 0
            if fixturedef.params is not None:
                frame = inspect.stack()[3]
                frameinfo = inspect.getframeinfo(frame[0])
                source_path = frameinfo.filename
                source_lineno = frameinfo.lineno
                source_path = py.path.local(source_path)
                if source_path.relto(funcitem.config.rootdir):
                    source_path = source_path.relto(funcitem.config.rootdir)
                msg = (
                    "The requested fixture has no parameter defined for the "
                    "current test.\n\nRequested fixture '{0}' defined in:\n{1}"
                    "\n\nRequested here:\n{2}:{3}".format(
                        fixturedef.argname,
                        getlocation(fixturedef.func, funcitem.config.rootdir),
                        source_path,
                        source_lineno,
                    )
                )
                pytest.fail(msg)
        else:
            # indices might not be set if old-style metafunc.addcall() was used
            param_index = funcitem.callspec.indices.get(argname, 0)
            # if a parametrize invocation set a scope it will override
            # the static scope defined with the fixture function
            paramscopenum = funcitem.callspec._arg2scopenum.get(argname)
            if paramscopenum is not None:
                scope = scopes[paramscopenum]

        subrequest = SubRequest(self, scope, param, param_index, fixturedef)

        # check if a higher-level scoped fixture accesses a lower level one
        subrequest._check_scope(argname, self.scope, scope)

        # clear sys.exc_info before invoking the fixture (python bug?)
        # if its not explicitly cleared it will leak into the call
        exc_clear()
        try:
            # call the fixture function
            val = fixturedef.execute(request=subrequest)
        finally:
            # if fixture function failed it might have registered finalizers
            self.session._setupstate.addfinalizer(fixturedef.finish,
                                                  subrequest.node)
        return val

    def _check_scope(self, argname, invoking_scope, requested_scope):
        if argname == "request":
            return
        if scopemismatch(invoking_scope, requested_scope):
            # try to report something helpful
            lines = self._factorytraceback()
            pytest.fail("ScopeMismatch: You tried to access the %r scoped "
                "fixture %r with a %r scoped request object, "
                "involved factories\n%s" %(
                (requested_scope, argname, invoking_scope, "\n".join(lines))),
                pytrace=False)

    def _factorytraceback(self):
        lines = []
        for fixturedef in self._get_fixturestack():
            factory = fixturedef.func
            fs, lineno = getfslineno(factory)
            p = self._pyfuncitem.session.fspath.bestrelpath(fs)
            args = _format_args(factory)
            lines.append("%s:%d:  def %s%s" %(
                p, lineno, factory.__name__, args))
        return lines

    def _getscopeitem(self, scope):
        if scope == "function":
            # this might also be a non-function Item despite its attribute name
            return self._pyfuncitem
        node = get_scope_node(self._pyfuncitem, scope)
        if node is None and scope == "class":
            # fallback to function item itself
            node = self._pyfuncitem
        assert node
        return node

    def __repr__(self):
        return "<FixtureRequest for %r>" %(self.node)


class SubRequest(FixtureRequest):
    """ a sub request for handling getting a fixture from a
    test function/fixture. """
    def __init__(self, request, scope, param, param_index, fixturedef):
        self._parent_request = request
        self.fixturename = fixturedef.argname
        if param is not NOTSET:
            self.param = param
        self.param_index = param_index
        self.scope = scope
        self._fixturedef = fixturedef
        self.addfinalizer = fixturedef.addfinalizer
        self._pyfuncitem = request._pyfuncitem
        self._funcargs  = request._funcargs
        self._fixturedefs = request._fixturedefs
        self._arg2fixturedefs = request._arg2fixturedefs
        self._arg2index = request._arg2index
        self.fixturenames = request.fixturenames
        self._fixturemanager = request._fixturemanager

    def __repr__(self):
        return "<SubRequest %r for %r>" % (self.fixturename, self._pyfuncitem)


class ScopeMismatchError(Exception):
    """ A fixture function tries to use a different fixture function which
    which has a lower scope (e.g. a Session one calls a function one)
    """

scopes = "session module class function".split()
scopenum_function = scopes.index("function")
def scopemismatch(currentscope, newscope):
    return scopes.index(newscope) > scopes.index(currentscope)


class FixtureLookupError(LookupError):
    """ could not return a requested Fixture (missing or invalid). """
    def __init__(self, argname, request, msg=None):
        self.argname = argname
        self.request = request
        self.fixturestack = request._get_fixturestack()
        self.msg = msg

    def formatrepr(self):
        tblines = []
        addline = tblines.append
        stack = [self.request._pyfuncitem.obj]
        stack.extend(map(lambda x: x.func, self.fixturestack))
        msg = self.msg
        if msg is not None:
            # the last fixture raise an error, let's present
            # it at the requesting side
            stack = stack[:-1]
        for function in stack:
            fspath, lineno = getfslineno(function)
            try:
                lines, _ = inspect.getsourcelines(get_real_func(function))
            except (IOError, IndexError):
                error_msg = "file %s, line %s: source code not available"
                addline(error_msg % (fspath, lineno+1))
            else:
                addline("file %s, line %s" % (fspath, lineno+1))
                for i, line in enumerate(lines):
                    line = line.rstrip()
                    addline("  " + line)
                    if line.lstrip().startswith('def'):
                        break

        if msg is None:
            fm = self.request._fixturemanager
            available = []
            for name, fixturedef in fm._arg2fixturedefs.items():
                parentid = self.request._pyfuncitem.parent.nodeid
                faclist = list(fm._matchfactories(fixturedef, parentid))
                if faclist:
                    available.append(name)
            msg = "fixture %r not found" % (self.argname,)
            msg += "\n available fixtures: %s" %(", ".join(available),)
            msg += "\n use 'py.test --fixtures [testpath]' for help on them."

        return FixtureLookupErrorRepr(fspath, lineno, tblines, msg, self.argname)


class FixtureLookupErrorRepr(TerminalRepr):
    def __init__(self, filename, firstlineno, tblines, errorstring, argname):
        self.tblines = tblines
        self.errorstring = errorstring
        self.filename = filename
        self.firstlineno = firstlineno
        self.argname = argname

    def toterminal(self, tw):
        # tw.line("FixtureLookupError: %s" %(self.argname), red=True)
        for tbline in self.tblines:
            tw.line(tbline.rstrip())
        lines = self.errorstring.split("\n")
        if lines:
            tw.line('{0}       {1}'.format(FormattedExcinfo.fail_marker,
                                           lines[0].strip()), red=True)
            for line in lines[1:]:
                tw.line('{0}       {1}'.format(FormattedExcinfo.flow_marker,
                                               line.strip()), red=True)
        tw.line()
        tw.line("%s:%d" % (self.filename, self.firstlineno+1))


class FixtureManager:
    """
    pytest fixtures definitions and information is stored and managed
    from this class.

    During collection fm.parsefactories() is called multiple times to parse
    fixture function definitions into FixtureDef objects and internal
    data structures.

    During collection of test functions, metafunc-mechanics instantiate
    a FuncFixtureInfo object which is cached per node/func-name.
    This FuncFixtureInfo object is later retrieved by Function nodes
    which themselves offer a fixturenames attribute.

    The FuncFixtureInfo object holds information about fixtures and FixtureDefs
    relevant for a particular function.  An initial list of fixtures is
    assembled like this:

    - ini-defined usefixtures
    - autouse-marked fixtures along the collection chain up from the function
    - usefixtures markers at module/class/function level
    - test function funcargs

    Subsequently the funcfixtureinfo.fixturenames attribute is computed
    as the closure of the fixtures needed to setup the initial fixtures,
    i. e. fixtures needed by fixture functions themselves are appended
    to the fixturenames list.

    Upon the test-setup phases all fixturenames are instantiated, retrieved
    by a lookup of their FuncFixtureInfo.
    """

    _argprefix = "pytest_funcarg__"
    FixtureLookupError = FixtureLookupError
    FixtureLookupErrorRepr = FixtureLookupErrorRepr

    def __init__(self, session):
        self.session = session
        self.config = session.config
        self._arg2fixturedefs = {}
        self._holderobjseen = set()
        self._arg2finish = {}
        self._nodeid_and_autousenames = [("", self.config.getini("usefixtures"))]
        session.config.pluginmanager.register(self, "funcmanage")


    def getfixtureinfo(self, node, func, cls, funcargs=True):
        if funcargs and not hasattr(node, "nofuncargs"):
            if cls is not None:
                startindex = 1
            else:
                startindex = None
            argnames = getfuncargnames(func, startindex)
        else:
            argnames = ()
        usefixtures = getattr(func, "usefixtures", None)
        initialnames = argnames
        if usefixtures is not None:
            initialnames = usefixtures.args + initialnames
        fm = node.session._fixturemanager
        names_closure, arg2fixturedefs = fm.getfixtureclosure(initialnames,
                                                              node)
        return FuncFixtureInfo(argnames, names_closure, arg2fixturedefs)

    def pytest_plugin_registered(self, plugin):
        nodeid = None
        try:
            p = py.path.local(plugin.__file__)
        except AttributeError:
            pass
        else:
            # construct the base nodeid which is later used to check
            # what fixtures are visible for particular tests (as denoted
            # by their test id)
            if p.basename.startswith("conftest.py"):
                nodeid = p.dirpath().relto(self.config.rootdir)
                if p.sep != "/":
                    nodeid = nodeid.replace(p.sep, "/")
        self.parsefactories(plugin, nodeid)

    def _getautousenames(self, nodeid):
        """ return a tuple of fixture names to be used. """
        autousenames = []
        for baseid, basenames in self._nodeid_and_autousenames:
            if nodeid.startswith(baseid):
                if baseid:
                    i = len(baseid)
                    nextchar = nodeid[i:i+1]
                    if nextchar and nextchar not in ":/":
                        continue
                autousenames.extend(basenames)
        # make sure autousenames are sorted by scope, scopenum 0 is session
        autousenames.sort(
            key=lambda x: self._arg2fixturedefs[x][-1].scopenum)
        return autousenames

    def getfixtureclosure(self, fixturenames, parentnode):
        # collect the closure of all fixtures , starting with the given
        # fixturenames as the initial set.  As we have to visit all
        # factory definitions anyway, we also return a arg2fixturedefs
        # mapping so that the caller can reuse it and does not have
        # to re-discover fixturedefs again for each fixturename
        # (discovering matching fixtures for a given name/node is expensive)

        parentid = parentnode.nodeid
        fixturenames_closure = self._getautousenames(parentid)
        def merge(otherlist):
            for arg in otherlist:
                if arg not in fixturenames_closure:
                    fixturenames_closure.append(arg)
        merge(fixturenames)
        arg2fixturedefs = {}
        lastlen = -1
        while lastlen != len(fixturenames_closure):
            lastlen = len(fixturenames_closure)
            for argname in fixturenames_closure:
                if argname in arg2fixturedefs:
                    continue
                fixturedefs = self.getfixturedefs(argname, parentid)
                if fixturedefs:
                    arg2fixturedefs[argname] = fixturedefs
                    merge(fixturedefs[-1].argnames)
        return fixturenames_closure, arg2fixturedefs

    def pytest_generate_tests(self, metafunc):
        for argname in metafunc.fixturenames:
            faclist = metafunc._arg2fixturedefs.get(argname)
            if faclist:
                fixturedef = faclist[-1]
                if fixturedef.params is not None:
                    func_params = getattr(getattr(metafunc.function, 'parametrize', None), 'args', [[None]])
                    # skip directly parametrized arguments
                    argnames = func_params[0]
                    if not isinstance(argnames, (tuple, list)):
                        argnames = [x.strip() for x in argnames.split(",") if x.strip()]
                    if argname not in func_params and argname not in argnames:
                        metafunc.parametrize(argname, fixturedef.params,
                                             indirect=True, scope=fixturedef.scope,
                                             ids=fixturedef.ids)
            else:
                continue # will raise FixtureLookupError at setup time

    def pytest_collection_modifyitems(self, items):
        # separate parametrized setups
        items[:] = reorder_items(items)

    def parsefactories(self, node_or_obj, nodeid=NOTSET, unittest=False):
        if nodeid is not NOTSET:
            holderobj = node_or_obj
        else:
            holderobj = node_or_obj.obj
            nodeid = node_or_obj.nodeid
        if holderobj in self._holderobjseen:
            return
        self._holderobjseen.add(holderobj)
        autousenames = []
        for name in dir(holderobj):
            obj = getattr(holderobj, name, None)
            # fixture functions have a pytest_funcarg__ prefix (pre-2.3 style)
            # or are "@pytest.fixture" marked
            marker = getfixturemarker(obj)
            if marker is None:
                if not name.startswith(self._argprefix):
                    continue
                if not callable(obj):
                    continue
                marker = defaultfuncargprefixmarker
                name = name[len(self._argprefix):]
            elif not isinstance(marker, FixtureFunctionMarker):
                # magic globals  with __getattr__ might have got us a wrong
                # fixture attribute
                continue
            else:
                assert not name.startswith(self._argprefix), name
            fixturedef = FixtureDef(self, nodeid, name, obj,
                                    marker.scope, marker.params,
                                    yieldctx=marker.yieldctx,
                                    unittest=unittest, ids=marker.ids)
            faclist = self._arg2fixturedefs.setdefault(name, [])
            if fixturedef.has_location:
                faclist.append(fixturedef)
            else:
                # fixturedefs with no location are at the front
                # so this inserts the current fixturedef after the
                # existing fixturedefs from external plugins but
                # before the fixturedefs provided in conftests.
                i = len([f for f in faclist if not f.has_location])
                faclist.insert(i, fixturedef)
            if marker.autouse:
                autousenames.append(name)
        if autousenames:
            self._nodeid_and_autousenames.append((nodeid or '', autousenames))

    def getfixturedefs(self, argname, nodeid):
        try:
            fixturedefs = self._arg2fixturedefs[argname]
        except KeyError:
            return None
        else:
            return tuple(self._matchfactories(fixturedefs, nodeid))

    def _matchfactories(self, fixturedefs, nodeid):
        for fixturedef in fixturedefs:
            if nodeid.startswith(fixturedef.baseid):
                yield fixturedef


def fail_fixturefunc(fixturefunc, msg):
    fs, lineno = getfslineno(fixturefunc)
    location = "%s:%s" % (fs, lineno+1)
    source = _pytest._code.Source(fixturefunc)
    pytest.fail(msg + ":\n\n" + str(source.indent()) + "\n" + location,
                pytrace=False)

def call_fixture_func(fixturefunc, request, kwargs, yieldctx):
    if yieldctx:
        if not is_generator(fixturefunc):
            fail_fixturefunc(fixturefunc,
                msg="yield_fixture requires yield statement in function")
        iter = fixturefunc(**kwargs)
        next = getattr(iter, "__next__", None)
        if next is None:
            next = getattr(iter, "next")
        res = next()
        def teardown():
            try:
                next()
            except StopIteration:
                pass
            else:
                fail_fixturefunc(fixturefunc,
                    "yield_fixture function has more than one 'yield'")
        request.addfinalizer(teardown)
    else:
        if is_generator(fixturefunc):
            fail_fixturefunc(fixturefunc,
                msg="pytest.fixture functions cannot use ``yield``. "
                    "Instead write and return an inner function/generator "
                    "and let the consumer call and iterate over it.")
        res = fixturefunc(**kwargs)
    return res

class FixtureDef:
    """ A container for a factory definition. """
    def __init__(self, fixturemanager, baseid, argname, func, scope, params,
                 yieldctx, unittest=False, ids=None):
        self._fixturemanager = fixturemanager
        self.baseid = baseid or ''
        self.has_location = baseid is not None
        self.func = func
        self.argname = argname
        self.scope = scope
        self.scopenum = scopes.index(scope or "function")
        self.params = params
        startindex = unittest and 1 or None
        self.argnames = getfuncargnames(func, startindex=startindex)
        self.yieldctx = yieldctx
        self.unittest = unittest
        self.ids = ids
        self._finalizer = []

    def addfinalizer(self, finalizer):
        self._finalizer.append(finalizer)

    def finish(self):
        try:
            while self._finalizer:
                func = self._finalizer.pop()
                func()
        finally:
            # even if finalization fails, we invalidate
            # the cached fixture value
            if hasattr(self, "cached_result"):
                del self.cached_result

    def execute(self, request):
        # get required arguments and register our own finish()
        # with their finalization
        kwargs = {}
        for argname in self.argnames:
            fixturedef = request._get_active_fixturedef(argname)
            result, arg_cache_key, exc = fixturedef.cached_result
            request._check_scope(argname, request.scope, fixturedef.scope)
            kwargs[argname] = result
            if argname != "request":
                fixturedef.addfinalizer(self.finish)

        my_cache_key = request.param_index
        cached_result = getattr(self, "cached_result", None)
        if cached_result is not None:
            result, cache_key, err = cached_result
            if my_cache_key == cache_key:
                if err is not None:
                    py.builtin._reraise(*err)
                else:
                    return result
            # we have a previous but differently parametrized fixture instance
            # so we need to tear it down before creating a new one
            self.finish()
            assert not hasattr(self, "cached_result")

        fixturefunc = self.func

        if self.unittest:
            if request.instance is not None:
                # bind the unbound method to the TestCase instance
                fixturefunc = self.func.__get__(request.instance)
        else:
            # the fixture function needs to be bound to the actual
            # request.instance so that code working with "self" behaves
            # as expected.
            if request.instance is not None:
                fixturefunc = getimfunc(self.func)
                if fixturefunc != self.func:
                    fixturefunc = fixturefunc.__get__(request.instance)

        try:
            result = call_fixture_func(fixturefunc, request, kwargs,
                                       self.yieldctx)
        except Exception:
            self.cached_result = (None, my_cache_key, sys.exc_info())
            raise
        self.cached_result = (result, my_cache_key, None)
        return result

    def __repr__(self):
        return ("<FixtureDef name=%r scope=%r baseid=%r >" %
                (self.argname, self.scope, self.baseid))

def num_mock_patch_args(function):
    """ return number of arguments used up by mock arguments (if any) """
    patchings = getattr(function, "patchings", None)
    if not patchings:
        return 0
    mock = sys.modules.get("mock", sys.modules.get("unittest.mock", None))
    if mock is not None:
        return len([p for p in patchings
                        if not p.attribute_name and p.new is mock.DEFAULT])
    return len(patchings)


def getfuncargnames(function, startindex=None):
    # XXX merge with main.py's varnames
    #assert not isclass(function)
    realfunction = function
    while hasattr(realfunction, "__wrapped__"):
        realfunction = realfunction.__wrapped__
    if startindex is None:
        startindex = inspect.ismethod(function) and 1 or 0
    if realfunction != function:
        startindex += num_mock_patch_args(function)
        function = realfunction
    if isinstance(function, functools.partial):
        argnames = inspect.getargs(_pytest._code.getrawcode(function.func))[0]
        partial = function
        argnames = argnames[len(partial.args):]
        if partial.keywords:
            for kw in partial.keywords:
                argnames.remove(kw)
    else:
        argnames = inspect.getargs(_pytest._code.getrawcode(function))[0]
    defaults = getattr(function, 'func_defaults',
                       getattr(function, '__defaults__', None)) or ()
    numdefaults = len(defaults)
    if numdefaults:
        return tuple(argnames[startindex:-numdefaults])
    return tuple(argnames[startindex:])

# algorithm for sorting on a per-parametrized resource setup basis
# it is called for scopenum==0 (session) first and performs sorting
# down to the lower scopes such as to minimize number of "high scope"
# setups and teardowns

def reorder_items(items):
    argkeys_cache = {}
    for scopenum in range(0, scopenum_function):
        argkeys_cache[scopenum] = d = {}
        for item in items:
            keys = set(get_parametrized_fixture_keys(item, scopenum))
            if keys:
                d[item] = keys
    return reorder_items_atscope(items, set(), argkeys_cache, 0)

def reorder_items_atscope(items, ignore, argkeys_cache, scopenum):
    if scopenum >= scopenum_function or len(items) < 3:
        return items
    items_done = []
    while 1:
        items_before, items_same, items_other, newignore = \
                slice_items(items, ignore, argkeys_cache[scopenum])
        items_before = reorder_items_atscope(
                            items_before, ignore, argkeys_cache,scopenum+1)
        if items_same is None:
            # nothing to reorder in this scope
            assert items_other is None
            return items_done + items_before
        items_done.extend(items_before)
        items = items_same + items_other
        ignore = newignore


def slice_items(items, ignore, scoped_argkeys_cache):
    # we pick the first item which uses a fixture instance in the
    # requested scope and which we haven't seen yet.  We slice the input
    # items list into a list of items_nomatch, items_same and
    # items_other
    if scoped_argkeys_cache:  # do we need to do work at all?
        it = iter(items)
        # first find a slicing key
        for i, item in enumerate(it):
            argkeys = scoped_argkeys_cache.get(item)
            if argkeys is not None:
                argkeys = argkeys.difference(ignore)
                if argkeys:  # found a slicing key
                    slicing_argkey = argkeys.pop()
                    items_before = items[:i]
                    items_same = [item]
                    items_other = []
                    # now slice the remainder of the list
                    for item in it:
                        argkeys = scoped_argkeys_cache.get(item)
                        if argkeys and slicing_argkey in argkeys and \
                            slicing_argkey not in ignore:
                            items_same.append(item)
                        else:
                            items_other.append(item)
                    newignore = ignore.copy()
                    newignore.add(slicing_argkey)
                    return (items_before, items_same, items_other, newignore)
    return items, None, None, None

def get_parametrized_fixture_keys(item, scopenum):
    """ return list of keys for all parametrized arguments which match
    the specified scope. """
    assert scopenum < scopenum_function  # function
    try:
        cs = item.callspec
    except AttributeError:
        pass
    else:
        # cs.indictes.items() is random order of argnames but
        # then again different functions (items) can change order of
        # arguments so it doesn't matter much probably
        for argname, param_index in cs.indices.items():
            if cs._arg2scopenum[argname] != scopenum:
                continue
            if scopenum == 0:    # session
                key = (argname, param_index)
            elif scopenum == 1:  # module
                key = (argname, param_index, item.fspath)
            elif scopenum == 2:  # class
                key = (argname, param_index, item.fspath, item.cls)
            yield key


def xunitsetup(obj, name):
    meth = getattr(obj, name, None)
    if getfixturemarker(meth) is None:
        return meth

def getfixturemarker(obj):
    """ return fixturemarker or None if it doesn't exist or raised
    exceptions."""
    try:
        return getattr(obj, "_pytestfixturefunction", None)
    except KeyboardInterrupt:
        raise
    except Exception:
        # some objects raise errors like request (from flask import request)
        # we don't expect them to be fixture functions
        return None

scopename2class = {
    'class': Class,
    'module': Module,
    'function': pytest.Item,
}
def get_scope_node(node, scope):
    cls = scopename2class.get(scope)
    if cls is None:
        if scope == "session":
            return node.session
        raise ValueError("unknown scope")
    return node.getparent(cls)
>>>>>>> 3e685d6a
<|MERGE_RESOLUTION|>--- conflicted
+++ resolved
@@ -8,10 +8,6 @@
 
 import py
 import pytest
-<<<<<<< HEAD
-=======
-from _pytest._code.code import FormattedExcinfo, TerminalRepr
->>>>>>> 3e685d6a
 from _pytest.mark import MarkDecorator, MarkerError
 
 
@@ -1541,921 +1537,4 @@
 
     def setup(self):
         super(Function, self).setup()
-<<<<<<< HEAD
-        fixtures.fillfixtures(self)
-=======
-        fillfixtures(self)
-
-
-scope2props = dict(session=())
-scope2props["module"] = ("fspath", "module")
-scope2props["class"] = scope2props["module"] + ("cls",)
-scope2props["instance"] = scope2props["class"] + ("instance", )
-scope2props["function"] = scope2props["instance"] + ("function", "keywords")
-
-def scopeproperty(name=None, doc=None):
-    def decoratescope(func):
-        scopename = name or func.__name__
-        def provide(self):
-            if func.__name__ in scope2props[self.scope]:
-                return func(self)
-            raise AttributeError("%s not available in %s-scoped context" % (
-                scopename, self.scope))
-        return property(provide, None, None, func.__doc__)
-    return decoratescope
-
-
-class FixtureRequest(FuncargnamesCompatAttr):
-    """ A request for a fixture from a test or fixture function.
-
-    A request object gives access to the requesting test context
-    and has an optional ``param`` attribute in case
-    the fixture is parametrized indirectly.
-    """
-
-    def __init__(self, pyfuncitem):
-        self._pyfuncitem = pyfuncitem
-        #: fixture for which this request is being performed
-        self.fixturename = None
-        #: Scope string, one of "function", "class", "module", "session"
-        self.scope = "function"
-        self._funcargs  = {}
-        self._fixturedefs = {}
-        fixtureinfo = pyfuncitem._fixtureinfo
-        self._arg2fixturedefs = fixtureinfo.name2fixturedefs.copy()
-        self._arg2index = {}
-        self.fixturenames = fixtureinfo.names_closure
-        self._fixturemanager = pyfuncitem.session._fixturemanager
-
-    @property
-    def node(self):
-        """ underlying collection node (depends on current request scope)"""
-        return self._getscopeitem(self.scope)
-
-
-    def _getnextfixturedef(self, argname):
-        fixturedefs = self._arg2fixturedefs.get(argname, None)
-        if fixturedefs is None:
-            # we arrive here because of a  a dynamic call to
-            # getfixturevalue(argname) usage which was naturally
-            # not known at parsing/collection time
-            fixturedefs = self._fixturemanager.getfixturedefs(
-                            argname, self._pyfuncitem.parent.nodeid)
-            self._arg2fixturedefs[argname] = fixturedefs
-        # fixturedefs list is immutable so we maintain a decreasing index
-        index = self._arg2index.get(argname, 0) - 1
-        if fixturedefs is None or (-index > len(fixturedefs)):
-            raise FixtureLookupError(argname, self)
-        self._arg2index[argname] = index
-        return fixturedefs[index]
-
-    @property
-    def config(self):
-        """ the pytest config object associated with this request. """
-        return self._pyfuncitem.config
-
-
-    @scopeproperty()
-    def function(self):
-        """ test function object if the request has a per-function scope. """
-        return self._pyfuncitem.obj
-
-    @scopeproperty("class")
-    def cls(self):
-        """ class (can be None) where the test function was collected. """
-        clscol = self._pyfuncitem.getparent(pytest.Class)
-        if clscol:
-            return clscol.obj
-
-    @property
-    def instance(self):
-        """ instance (can be None) on which test function was collected. """
-        # unittest support hack, see _pytest.unittest.TestCaseFunction
-        try:
-            return self._pyfuncitem._testcase
-        except AttributeError:
-            function = getattr(self, "function", None)
-            if function is not None:
-                return py.builtin._getimself(function)
-
-    @scopeproperty()
-    def module(self):
-        """ python module object where the test function was collected. """
-        return self._pyfuncitem.getparent(pytest.Module).obj
-
-    @scopeproperty()
-    def fspath(self):
-        """ the file system path of the test module which collected this test. """
-        return self._pyfuncitem.fspath
-
-    @property
-    def keywords(self):
-        """ keywords/markers dictionary for the underlying node. """
-        return self.node.keywords
-
-    @property
-    def session(self):
-        """ pytest session object. """
-        return self._pyfuncitem.session
-
-    def addfinalizer(self, finalizer):
-        """ add finalizer/teardown function to be called after the
-        last test within the requesting test context finished
-        execution. """
-        # XXX usually this method is shadowed by fixturedef specific ones
-        self._addfinalizer(finalizer, scope=self.scope)
-
-    def _addfinalizer(self, finalizer, scope):
-        colitem = self._getscopeitem(scope)
-        self._pyfuncitem.session._setupstate.addfinalizer(
-            finalizer=finalizer, colitem=colitem)
-
-    def applymarker(self, marker):
-        """ Apply a marker to a single test function invocation.
-        This method is useful if you don't want to have a keyword/marker
-        on all function invocations.
-
-        :arg marker: a :py:class:`_pytest.mark.MarkDecorator` object
-            created by a call to ``pytest.mark.NAME(...)``.
-        """
-        try:
-            self.node.keywords[marker.markname] = marker
-        except AttributeError:
-            raise ValueError(marker)
-
-    def raiseerror(self, msg):
-        """ raise a FixtureLookupError with the given message. """
-        raise self._fixturemanager.FixtureLookupError(None, self, msg)
-
-    def _fillfixtures(self):
-        item = self._pyfuncitem
-        fixturenames = getattr(item, "fixturenames", self.fixturenames)
-        for argname in fixturenames:
-            if argname not in item.funcargs:
-                item.funcargs[argname] = self.getfixturevalue(argname)
-
-    def cached_setup(self, setup, teardown=None, scope="module", extrakey=None):
-        """ (deprecated) Return a testing resource managed by ``setup`` &
-        ``teardown`` calls.  ``scope`` and ``extrakey`` determine when the
-        ``teardown`` function will be called so that subsequent calls to
-        ``setup`` would recreate the resource.  With pytest-2.3 you often
-        do not need ``cached_setup()`` as you can directly declare a scope
-        on a fixture function and register a finalizer through
-        ``request.addfinalizer()``.
-
-        :arg teardown: function receiving a previously setup resource.
-        :arg setup: a no-argument function creating a resource.
-        :arg scope: a string value out of ``function``, ``class``, ``module``
-            or ``session`` indicating the caching lifecycle of the resource.
-        :arg extrakey: added to internal caching key of (funcargname, scope).
-        """
-        if not hasattr(self.config, '_setupcache'):
-            self.config._setupcache = {} # XXX weakref?
-        cachekey = (self.fixturename, self._getscopeitem(scope), extrakey)
-        cache = self.config._setupcache
-        try:
-            val = cache[cachekey]
-        except KeyError:
-            self._check_scope(self.fixturename, self.scope, scope)
-            val = setup()
-            cache[cachekey] = val
-            if teardown is not None:
-                def finalizer():
-                    del cache[cachekey]
-                    teardown(val)
-                self._addfinalizer(finalizer, scope=scope)
-        return val
-
-    def getfixturevalue(self, argname):
-        """ Dynamically run a named fixture function.
-
-        Declaring fixtures via function argument is recommended where possible.
-        But if you can only decide whether to use another fixture at test
-        setup time, you may use this function to retrieve it inside a fixture
-        or test function body.
-        """
-        return self._get_active_fixturedef(argname).cached_result[0]
-
-    def getfuncargvalue(self, argname):
-        """ Deprecated, use getfixturevalue. """
-        warnings.warn(
-            "use of getfuncargvalue is deprecated, use getfixturevalue",
-            DeprecationWarning)
-        return self.getfixturevalue(argname)
-
-    def _get_active_fixturedef(self, argname):
-        try:
-            return self._fixturedefs[argname]
-        except KeyError:
-            try:
-                fixturedef = self._getnextfixturedef(argname)
-            except FixtureLookupError:
-                if argname == "request":
-                    class PseudoFixtureDef:
-                        cached_result = (self, [0], None)
-                        scope = "function"
-                    return PseudoFixtureDef
-                raise
-        # remove indent to prevent the python3 exception
-        # from leaking into the call
-        result = self._getfixturevalue(fixturedef)
-        self._funcargs[argname] = result
-        self._fixturedefs[argname] = fixturedef
-        return fixturedef
-
-    def _get_fixturestack(self):
-        current = self
-        l = []
-        while 1:
-            fixturedef = getattr(current, "_fixturedef", None)
-            if fixturedef is None:
-                l.reverse()
-                return l
-            l.append(fixturedef)
-            current = current._parent_request
-
-    def _getfixturevalue(self, fixturedef):
-        # prepare a subrequest object before calling fixture function
-        # (latter managed by fixturedef)
-        argname = fixturedef.argname
-        funcitem = self._pyfuncitem
-        scope = fixturedef.scope
-        try:
-            param = funcitem.callspec.getparam(argname)
-        except (AttributeError, ValueError):
-            param = NOTSET
-            param_index = 0
-            if fixturedef.params is not None:
-                frame = inspect.stack()[3]
-                frameinfo = inspect.getframeinfo(frame[0])
-                source_path = frameinfo.filename
-                source_lineno = frameinfo.lineno
-                source_path = py.path.local(source_path)
-                if source_path.relto(funcitem.config.rootdir):
-                    source_path = source_path.relto(funcitem.config.rootdir)
-                msg = (
-                    "The requested fixture has no parameter defined for the "
-                    "current test.\n\nRequested fixture '{0}' defined in:\n{1}"
-                    "\n\nRequested here:\n{2}:{3}".format(
-                        fixturedef.argname,
-                        getlocation(fixturedef.func, funcitem.config.rootdir),
-                        source_path,
-                        source_lineno,
-                    )
-                )
-                pytest.fail(msg)
-        else:
-            # indices might not be set if old-style metafunc.addcall() was used
-            param_index = funcitem.callspec.indices.get(argname, 0)
-            # if a parametrize invocation set a scope it will override
-            # the static scope defined with the fixture function
-            paramscopenum = funcitem.callspec._arg2scopenum.get(argname)
-            if paramscopenum is not None:
-                scope = scopes[paramscopenum]
-
-        subrequest = SubRequest(self, scope, param, param_index, fixturedef)
-
-        # check if a higher-level scoped fixture accesses a lower level one
-        subrequest._check_scope(argname, self.scope, scope)
-
-        # clear sys.exc_info before invoking the fixture (python bug?)
-        # if its not explicitly cleared it will leak into the call
-        exc_clear()
-        try:
-            # call the fixture function
-            val = fixturedef.execute(request=subrequest)
-        finally:
-            # if fixture function failed it might have registered finalizers
-            self.session._setupstate.addfinalizer(fixturedef.finish,
-                                                  subrequest.node)
-        return val
-
-    def _check_scope(self, argname, invoking_scope, requested_scope):
-        if argname == "request":
-            return
-        if scopemismatch(invoking_scope, requested_scope):
-            # try to report something helpful
-            lines = self._factorytraceback()
-            pytest.fail("ScopeMismatch: You tried to access the %r scoped "
-                "fixture %r with a %r scoped request object, "
-                "involved factories\n%s" %(
-                (requested_scope, argname, invoking_scope, "\n".join(lines))),
-                pytrace=False)
-
-    def _factorytraceback(self):
-        lines = []
-        for fixturedef in self._get_fixturestack():
-            factory = fixturedef.func
-            fs, lineno = getfslineno(factory)
-            p = self._pyfuncitem.session.fspath.bestrelpath(fs)
-            args = _format_args(factory)
-            lines.append("%s:%d:  def %s%s" %(
-                p, lineno, factory.__name__, args))
-        return lines
-
-    def _getscopeitem(self, scope):
-        if scope == "function":
-            # this might also be a non-function Item despite its attribute name
-            return self._pyfuncitem
-        node = get_scope_node(self._pyfuncitem, scope)
-        if node is None and scope == "class":
-            # fallback to function item itself
-            node = self._pyfuncitem
-        assert node
-        return node
-
-    def __repr__(self):
-        return "<FixtureRequest for %r>" %(self.node)
-
-
-class SubRequest(FixtureRequest):
-    """ a sub request for handling getting a fixture from a
-    test function/fixture. """
-    def __init__(self, request, scope, param, param_index, fixturedef):
-        self._parent_request = request
-        self.fixturename = fixturedef.argname
-        if param is not NOTSET:
-            self.param = param
-        self.param_index = param_index
-        self.scope = scope
-        self._fixturedef = fixturedef
-        self.addfinalizer = fixturedef.addfinalizer
-        self._pyfuncitem = request._pyfuncitem
-        self._funcargs  = request._funcargs
-        self._fixturedefs = request._fixturedefs
-        self._arg2fixturedefs = request._arg2fixturedefs
-        self._arg2index = request._arg2index
-        self.fixturenames = request.fixturenames
-        self._fixturemanager = request._fixturemanager
-
-    def __repr__(self):
-        return "<SubRequest %r for %r>" % (self.fixturename, self._pyfuncitem)
-
-
-class ScopeMismatchError(Exception):
-    """ A fixture function tries to use a different fixture function which
-    which has a lower scope (e.g. a Session one calls a function one)
-    """
-
-scopes = "session module class function".split()
-scopenum_function = scopes.index("function")
-def scopemismatch(currentscope, newscope):
-    return scopes.index(newscope) > scopes.index(currentscope)
-
-
-class FixtureLookupError(LookupError):
-    """ could not return a requested Fixture (missing or invalid). """
-    def __init__(self, argname, request, msg=None):
-        self.argname = argname
-        self.request = request
-        self.fixturestack = request._get_fixturestack()
-        self.msg = msg
-
-    def formatrepr(self):
-        tblines = []
-        addline = tblines.append
-        stack = [self.request._pyfuncitem.obj]
-        stack.extend(map(lambda x: x.func, self.fixturestack))
-        msg = self.msg
-        if msg is not None:
-            # the last fixture raise an error, let's present
-            # it at the requesting side
-            stack = stack[:-1]
-        for function in stack:
-            fspath, lineno = getfslineno(function)
-            try:
-                lines, _ = inspect.getsourcelines(get_real_func(function))
-            except (IOError, IndexError):
-                error_msg = "file %s, line %s: source code not available"
-                addline(error_msg % (fspath, lineno+1))
-            else:
-                addline("file %s, line %s" % (fspath, lineno+1))
-                for i, line in enumerate(lines):
-                    line = line.rstrip()
-                    addline("  " + line)
-                    if line.lstrip().startswith('def'):
-                        break
-
-        if msg is None:
-            fm = self.request._fixturemanager
-            available = []
-            for name, fixturedef in fm._arg2fixturedefs.items():
-                parentid = self.request._pyfuncitem.parent.nodeid
-                faclist = list(fm._matchfactories(fixturedef, parentid))
-                if faclist:
-                    available.append(name)
-            msg = "fixture %r not found" % (self.argname,)
-            msg += "\n available fixtures: %s" %(", ".join(available),)
-            msg += "\n use 'py.test --fixtures [testpath]' for help on them."
-
-        return FixtureLookupErrorRepr(fspath, lineno, tblines, msg, self.argname)
-
-
-class FixtureLookupErrorRepr(TerminalRepr):
-    def __init__(self, filename, firstlineno, tblines, errorstring, argname):
-        self.tblines = tblines
-        self.errorstring = errorstring
-        self.filename = filename
-        self.firstlineno = firstlineno
-        self.argname = argname
-
-    def toterminal(self, tw):
-        # tw.line("FixtureLookupError: %s" %(self.argname), red=True)
-        for tbline in self.tblines:
-            tw.line(tbline.rstrip())
-        lines = self.errorstring.split("\n")
-        if lines:
-            tw.line('{0}       {1}'.format(FormattedExcinfo.fail_marker,
-                                           lines[0].strip()), red=True)
-            for line in lines[1:]:
-                tw.line('{0}       {1}'.format(FormattedExcinfo.flow_marker,
-                                               line.strip()), red=True)
-        tw.line()
-        tw.line("%s:%d" % (self.filename, self.firstlineno+1))
-
-
-class FixtureManager:
-    """
-    pytest fixtures definitions and information is stored and managed
-    from this class.
-
-    During collection fm.parsefactories() is called multiple times to parse
-    fixture function definitions into FixtureDef objects and internal
-    data structures.
-
-    During collection of test functions, metafunc-mechanics instantiate
-    a FuncFixtureInfo object which is cached per node/func-name.
-    This FuncFixtureInfo object is later retrieved by Function nodes
-    which themselves offer a fixturenames attribute.
-
-    The FuncFixtureInfo object holds information about fixtures and FixtureDefs
-    relevant for a particular function.  An initial list of fixtures is
-    assembled like this:
-
-    - ini-defined usefixtures
-    - autouse-marked fixtures along the collection chain up from the function
-    - usefixtures markers at module/class/function level
-    - test function funcargs
-
-    Subsequently the funcfixtureinfo.fixturenames attribute is computed
-    as the closure of the fixtures needed to setup the initial fixtures,
-    i. e. fixtures needed by fixture functions themselves are appended
-    to the fixturenames list.
-
-    Upon the test-setup phases all fixturenames are instantiated, retrieved
-    by a lookup of their FuncFixtureInfo.
-    """
-
-    _argprefix = "pytest_funcarg__"
-    FixtureLookupError = FixtureLookupError
-    FixtureLookupErrorRepr = FixtureLookupErrorRepr
-
-    def __init__(self, session):
-        self.session = session
-        self.config = session.config
-        self._arg2fixturedefs = {}
-        self._holderobjseen = set()
-        self._arg2finish = {}
-        self._nodeid_and_autousenames = [("", self.config.getini("usefixtures"))]
-        session.config.pluginmanager.register(self, "funcmanage")
-
-
-    def getfixtureinfo(self, node, func, cls, funcargs=True):
-        if funcargs and not hasattr(node, "nofuncargs"):
-            if cls is not None:
-                startindex = 1
-            else:
-                startindex = None
-            argnames = getfuncargnames(func, startindex)
-        else:
-            argnames = ()
-        usefixtures = getattr(func, "usefixtures", None)
-        initialnames = argnames
-        if usefixtures is not None:
-            initialnames = usefixtures.args + initialnames
-        fm = node.session._fixturemanager
-        names_closure, arg2fixturedefs = fm.getfixtureclosure(initialnames,
-                                                              node)
-        return FuncFixtureInfo(argnames, names_closure, arg2fixturedefs)
-
-    def pytest_plugin_registered(self, plugin):
-        nodeid = None
-        try:
-            p = py.path.local(plugin.__file__)
-        except AttributeError:
-            pass
-        else:
-            # construct the base nodeid which is later used to check
-            # what fixtures are visible for particular tests (as denoted
-            # by their test id)
-            if p.basename.startswith("conftest.py"):
-                nodeid = p.dirpath().relto(self.config.rootdir)
-                if p.sep != "/":
-                    nodeid = nodeid.replace(p.sep, "/")
-        self.parsefactories(plugin, nodeid)
-
-    def _getautousenames(self, nodeid):
-        """ return a tuple of fixture names to be used. """
-        autousenames = []
-        for baseid, basenames in self._nodeid_and_autousenames:
-            if nodeid.startswith(baseid):
-                if baseid:
-                    i = len(baseid)
-                    nextchar = nodeid[i:i+1]
-                    if nextchar and nextchar not in ":/":
-                        continue
-                autousenames.extend(basenames)
-        # make sure autousenames are sorted by scope, scopenum 0 is session
-        autousenames.sort(
-            key=lambda x: self._arg2fixturedefs[x][-1].scopenum)
-        return autousenames
-
-    def getfixtureclosure(self, fixturenames, parentnode):
-        # collect the closure of all fixtures , starting with the given
-        # fixturenames as the initial set.  As we have to visit all
-        # factory definitions anyway, we also return a arg2fixturedefs
-        # mapping so that the caller can reuse it and does not have
-        # to re-discover fixturedefs again for each fixturename
-        # (discovering matching fixtures for a given name/node is expensive)
-
-        parentid = parentnode.nodeid
-        fixturenames_closure = self._getautousenames(parentid)
-        def merge(otherlist):
-            for arg in otherlist:
-                if arg not in fixturenames_closure:
-                    fixturenames_closure.append(arg)
-        merge(fixturenames)
-        arg2fixturedefs = {}
-        lastlen = -1
-        while lastlen != len(fixturenames_closure):
-            lastlen = len(fixturenames_closure)
-            for argname in fixturenames_closure:
-                if argname in arg2fixturedefs:
-                    continue
-                fixturedefs = self.getfixturedefs(argname, parentid)
-                if fixturedefs:
-                    arg2fixturedefs[argname] = fixturedefs
-                    merge(fixturedefs[-1].argnames)
-        return fixturenames_closure, arg2fixturedefs
-
-    def pytest_generate_tests(self, metafunc):
-        for argname in metafunc.fixturenames:
-            faclist = metafunc._arg2fixturedefs.get(argname)
-            if faclist:
-                fixturedef = faclist[-1]
-                if fixturedef.params is not None:
-                    func_params = getattr(getattr(metafunc.function, 'parametrize', None), 'args', [[None]])
-                    # skip directly parametrized arguments
-                    argnames = func_params[0]
-                    if not isinstance(argnames, (tuple, list)):
-                        argnames = [x.strip() for x in argnames.split(",") if x.strip()]
-                    if argname not in func_params and argname not in argnames:
-                        metafunc.parametrize(argname, fixturedef.params,
-                                             indirect=True, scope=fixturedef.scope,
-                                             ids=fixturedef.ids)
-            else:
-                continue # will raise FixtureLookupError at setup time
-
-    def pytest_collection_modifyitems(self, items):
-        # separate parametrized setups
-        items[:] = reorder_items(items)
-
-    def parsefactories(self, node_or_obj, nodeid=NOTSET, unittest=False):
-        if nodeid is not NOTSET:
-            holderobj = node_or_obj
-        else:
-            holderobj = node_or_obj.obj
-            nodeid = node_or_obj.nodeid
-        if holderobj in self._holderobjseen:
-            return
-        self._holderobjseen.add(holderobj)
-        autousenames = []
-        for name in dir(holderobj):
-            obj = getattr(holderobj, name, None)
-            # fixture functions have a pytest_funcarg__ prefix (pre-2.3 style)
-            # or are "@pytest.fixture" marked
-            marker = getfixturemarker(obj)
-            if marker is None:
-                if not name.startswith(self._argprefix):
-                    continue
-                if not callable(obj):
-                    continue
-                marker = defaultfuncargprefixmarker
-                name = name[len(self._argprefix):]
-            elif not isinstance(marker, FixtureFunctionMarker):
-                # magic globals  with __getattr__ might have got us a wrong
-                # fixture attribute
-                continue
-            else:
-                assert not name.startswith(self._argprefix), name
-            fixturedef = FixtureDef(self, nodeid, name, obj,
-                                    marker.scope, marker.params,
-                                    yieldctx=marker.yieldctx,
-                                    unittest=unittest, ids=marker.ids)
-            faclist = self._arg2fixturedefs.setdefault(name, [])
-            if fixturedef.has_location:
-                faclist.append(fixturedef)
-            else:
-                # fixturedefs with no location are at the front
-                # so this inserts the current fixturedef after the
-                # existing fixturedefs from external plugins but
-                # before the fixturedefs provided in conftests.
-                i = len([f for f in faclist if not f.has_location])
-                faclist.insert(i, fixturedef)
-            if marker.autouse:
-                autousenames.append(name)
-        if autousenames:
-            self._nodeid_and_autousenames.append((nodeid or '', autousenames))
-
-    def getfixturedefs(self, argname, nodeid):
-        try:
-            fixturedefs = self._arg2fixturedefs[argname]
-        except KeyError:
-            return None
-        else:
-            return tuple(self._matchfactories(fixturedefs, nodeid))
-
-    def _matchfactories(self, fixturedefs, nodeid):
-        for fixturedef in fixturedefs:
-            if nodeid.startswith(fixturedef.baseid):
-                yield fixturedef
-
-
-def fail_fixturefunc(fixturefunc, msg):
-    fs, lineno = getfslineno(fixturefunc)
-    location = "%s:%s" % (fs, lineno+1)
-    source = _pytest._code.Source(fixturefunc)
-    pytest.fail(msg + ":\n\n" + str(source.indent()) + "\n" + location,
-                pytrace=False)
-
-def call_fixture_func(fixturefunc, request, kwargs, yieldctx):
-    if yieldctx:
-        if not is_generator(fixturefunc):
-            fail_fixturefunc(fixturefunc,
-                msg="yield_fixture requires yield statement in function")
-        iter = fixturefunc(**kwargs)
-        next = getattr(iter, "__next__", None)
-        if next is None:
-            next = getattr(iter, "next")
-        res = next()
-        def teardown():
-            try:
-                next()
-            except StopIteration:
-                pass
-            else:
-                fail_fixturefunc(fixturefunc,
-                    "yield_fixture function has more than one 'yield'")
-        request.addfinalizer(teardown)
-    else:
-        if is_generator(fixturefunc):
-            fail_fixturefunc(fixturefunc,
-                msg="pytest.fixture functions cannot use ``yield``. "
-                    "Instead write and return an inner function/generator "
-                    "and let the consumer call and iterate over it.")
-        res = fixturefunc(**kwargs)
-    return res
-
-class FixtureDef:
-    """ A container for a factory definition. """
-    def __init__(self, fixturemanager, baseid, argname, func, scope, params,
-                 yieldctx, unittest=False, ids=None):
-        self._fixturemanager = fixturemanager
-        self.baseid = baseid or ''
-        self.has_location = baseid is not None
-        self.func = func
-        self.argname = argname
-        self.scope = scope
-        self.scopenum = scopes.index(scope or "function")
-        self.params = params
-        startindex = unittest and 1 or None
-        self.argnames = getfuncargnames(func, startindex=startindex)
-        self.yieldctx = yieldctx
-        self.unittest = unittest
-        self.ids = ids
-        self._finalizer = []
-
-    def addfinalizer(self, finalizer):
-        self._finalizer.append(finalizer)
-
-    def finish(self):
-        try:
-            while self._finalizer:
-                func = self._finalizer.pop()
-                func()
-        finally:
-            # even if finalization fails, we invalidate
-            # the cached fixture value
-            if hasattr(self, "cached_result"):
-                del self.cached_result
-
-    def execute(self, request):
-        # get required arguments and register our own finish()
-        # with their finalization
-        kwargs = {}
-        for argname in self.argnames:
-            fixturedef = request._get_active_fixturedef(argname)
-            result, arg_cache_key, exc = fixturedef.cached_result
-            request._check_scope(argname, request.scope, fixturedef.scope)
-            kwargs[argname] = result
-            if argname != "request":
-                fixturedef.addfinalizer(self.finish)
-
-        my_cache_key = request.param_index
-        cached_result = getattr(self, "cached_result", None)
-        if cached_result is not None:
-            result, cache_key, err = cached_result
-            if my_cache_key == cache_key:
-                if err is not None:
-                    py.builtin._reraise(*err)
-                else:
-                    return result
-            # we have a previous but differently parametrized fixture instance
-            # so we need to tear it down before creating a new one
-            self.finish()
-            assert not hasattr(self, "cached_result")
-
-        fixturefunc = self.func
-
-        if self.unittest:
-            if request.instance is not None:
-                # bind the unbound method to the TestCase instance
-                fixturefunc = self.func.__get__(request.instance)
-        else:
-            # the fixture function needs to be bound to the actual
-            # request.instance so that code working with "self" behaves
-            # as expected.
-            if request.instance is not None:
-                fixturefunc = getimfunc(self.func)
-                if fixturefunc != self.func:
-                    fixturefunc = fixturefunc.__get__(request.instance)
-
-        try:
-            result = call_fixture_func(fixturefunc, request, kwargs,
-                                       self.yieldctx)
-        except Exception:
-            self.cached_result = (None, my_cache_key, sys.exc_info())
-            raise
-        self.cached_result = (result, my_cache_key, None)
-        return result
-
-    def __repr__(self):
-        return ("<FixtureDef name=%r scope=%r baseid=%r >" %
-                (self.argname, self.scope, self.baseid))
-
-def num_mock_patch_args(function):
-    """ return number of arguments used up by mock arguments (if any) """
-    patchings = getattr(function, "patchings", None)
-    if not patchings:
-        return 0
-    mock = sys.modules.get("mock", sys.modules.get("unittest.mock", None))
-    if mock is not None:
-        return len([p for p in patchings
-                        if not p.attribute_name and p.new is mock.DEFAULT])
-    return len(patchings)
-
-
-def getfuncargnames(function, startindex=None):
-    # XXX merge with main.py's varnames
-    #assert not isclass(function)
-    realfunction = function
-    while hasattr(realfunction, "__wrapped__"):
-        realfunction = realfunction.__wrapped__
-    if startindex is None:
-        startindex = inspect.ismethod(function) and 1 or 0
-    if realfunction != function:
-        startindex += num_mock_patch_args(function)
-        function = realfunction
-    if isinstance(function, functools.partial):
-        argnames = inspect.getargs(_pytest._code.getrawcode(function.func))[0]
-        partial = function
-        argnames = argnames[len(partial.args):]
-        if partial.keywords:
-            for kw in partial.keywords:
-                argnames.remove(kw)
-    else:
-        argnames = inspect.getargs(_pytest._code.getrawcode(function))[0]
-    defaults = getattr(function, 'func_defaults',
-                       getattr(function, '__defaults__', None)) or ()
-    numdefaults = len(defaults)
-    if numdefaults:
-        return tuple(argnames[startindex:-numdefaults])
-    return tuple(argnames[startindex:])
-
-# algorithm for sorting on a per-parametrized resource setup basis
-# it is called for scopenum==0 (session) first and performs sorting
-# down to the lower scopes such as to minimize number of "high scope"
-# setups and teardowns
-
-def reorder_items(items):
-    argkeys_cache = {}
-    for scopenum in range(0, scopenum_function):
-        argkeys_cache[scopenum] = d = {}
-        for item in items:
-            keys = set(get_parametrized_fixture_keys(item, scopenum))
-            if keys:
-                d[item] = keys
-    return reorder_items_atscope(items, set(), argkeys_cache, 0)
-
-def reorder_items_atscope(items, ignore, argkeys_cache, scopenum):
-    if scopenum >= scopenum_function or len(items) < 3:
-        return items
-    items_done = []
-    while 1:
-        items_before, items_same, items_other, newignore = \
-                slice_items(items, ignore, argkeys_cache[scopenum])
-        items_before = reorder_items_atscope(
-                            items_before, ignore, argkeys_cache,scopenum+1)
-        if items_same is None:
-            # nothing to reorder in this scope
-            assert items_other is None
-            return items_done + items_before
-        items_done.extend(items_before)
-        items = items_same + items_other
-        ignore = newignore
-
-
-def slice_items(items, ignore, scoped_argkeys_cache):
-    # we pick the first item which uses a fixture instance in the
-    # requested scope and which we haven't seen yet.  We slice the input
-    # items list into a list of items_nomatch, items_same and
-    # items_other
-    if scoped_argkeys_cache:  # do we need to do work at all?
-        it = iter(items)
-        # first find a slicing key
-        for i, item in enumerate(it):
-            argkeys = scoped_argkeys_cache.get(item)
-            if argkeys is not None:
-                argkeys = argkeys.difference(ignore)
-                if argkeys:  # found a slicing key
-                    slicing_argkey = argkeys.pop()
-                    items_before = items[:i]
-                    items_same = [item]
-                    items_other = []
-                    # now slice the remainder of the list
-                    for item in it:
-                        argkeys = scoped_argkeys_cache.get(item)
-                        if argkeys and slicing_argkey in argkeys and \
-                            slicing_argkey not in ignore:
-                            items_same.append(item)
-                        else:
-                            items_other.append(item)
-                    newignore = ignore.copy()
-                    newignore.add(slicing_argkey)
-                    return (items_before, items_same, items_other, newignore)
-    return items, None, None, None
-
-def get_parametrized_fixture_keys(item, scopenum):
-    """ return list of keys for all parametrized arguments which match
-    the specified scope. """
-    assert scopenum < scopenum_function  # function
-    try:
-        cs = item.callspec
-    except AttributeError:
-        pass
-    else:
-        # cs.indictes.items() is random order of argnames but
-        # then again different functions (items) can change order of
-        # arguments so it doesn't matter much probably
-        for argname, param_index in cs.indices.items():
-            if cs._arg2scopenum[argname] != scopenum:
-                continue
-            if scopenum == 0:    # session
-                key = (argname, param_index)
-            elif scopenum == 1:  # module
-                key = (argname, param_index, item.fspath)
-            elif scopenum == 2:  # class
-                key = (argname, param_index, item.fspath, item.cls)
-            yield key
-
-
-def xunitsetup(obj, name):
-    meth = getattr(obj, name, None)
-    if getfixturemarker(meth) is None:
-        return meth
-
-def getfixturemarker(obj):
-    """ return fixturemarker or None if it doesn't exist or raised
-    exceptions."""
-    try:
-        return getattr(obj, "_pytestfixturefunction", None)
-    except KeyboardInterrupt:
-        raise
-    except Exception:
-        # some objects raise errors like request (from flask import request)
-        # we don't expect them to be fixture functions
-        return None
-
-scopename2class = {
-    'class': Class,
-    'module': Module,
-    'function': pytest.Item,
-}
-def get_scope_node(node, scope):
-    cls = scopename2class.get(scope)
-    if cls is None:
-        if scope == "session":
-            return node.session
-        raise ValueError("unknown scope")
-    return node.getparent(cls)
->>>>>>> 3e685d6a
+        fixtures.fillfixtures(self)