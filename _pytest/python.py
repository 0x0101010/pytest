""" Python test discovery, setup and run of test functions. """
import fnmatch
import functools
import py
import inspect
import sys
import pytest
from _pytest.mark import MarkDecorator, MarkerError
from py._code.code import TerminalRepr

import _pytest
import pluggy

cutdir2 = py.path.local(_pytest.__file__).dirpath()
cutdir1 = py.path.local(pluggy.__file__.rstrip("oc"))


NoneType = type(None)
NOTSET = object()
isfunction = inspect.isfunction
isclass = inspect.isclass
callable = py.builtin.callable
# used to work around a python2 exception info leak
exc_clear = getattr(sys, 'exc_clear', lambda: None)

<<<<<<< HEAD

def filter_traceback(entry):
    return entry.path != cutdir1 and not entry.path.relto(cutdir2)


def getfslineno(obj):
    # xxx let decorators etc specify a sane ordering
=======
def get_real_func(obj):
    """gets the real function object of the (possibly) wrapped object by
    functools.wraps or functools.partial.
    """
>>>>>>> 412b43b2
    while hasattr(obj, "__wrapped__"):
        obj = obj.__wrapped__
    if isinstance(obj, functools.partial):
        obj = obj.func
    return obj

def getfslineno(obj):
    # xxx let decorators etc specify a sane ordering
    obj = get_real_func(obj)
    if hasattr(obj, 'place_as'):
        obj = obj.place_as
    fslineno = py.code.getfslineno(obj)
    assert isinstance(fslineno[1], int), obj
    return fslineno

def getimfunc(func):
    try:
        return func.__func__
    except AttributeError:
        try:
            return func.im_func
        except AttributeError:
            return func


class FixtureFunctionMarker:
    def __init__(self, scope, params,
                 autouse=False, yieldctx=False, ids=None):
        self.scope = scope
        self.params = params
        self.autouse = autouse
        self.yieldctx = yieldctx
        self.ids = ids

    def __call__(self, function):
        if isclass(function):
            raise ValueError(
                    "class fixtures not supported (may be in the future)")
        function._pytestfixturefunction = self
        return function


def fixture(scope="function", params=None, autouse=False, ids=None):
    """ (return a) decorator to mark a fixture factory function.

    This decorator can be used (with or or without parameters) to define
    a fixture function.  The name of the fixture function can later be
    referenced to cause its invocation ahead of running tests: test
    modules or classes can use the pytest.mark.usefixtures(fixturename)
    marker.  Test functions can directly use fixture names as input
    arguments in which case the fixture instance returned from the fixture
    function will be injected.

    :arg scope: the scope for which this fixture is shared, one of
                "function" (default), "class", "module", "session".

    :arg params: an optional list of parameters which will cause multiple
                invocations of the fixture function and all of the tests
                using it.

    :arg autouse: if True, the fixture func is activated for all tests that
                can see it.  If False (the default) then an explicit
                reference is needed to activate the fixture.

    :arg ids: list of string ids each corresponding to the params
       so that they are part of the test id. If no ids are provided
       they will be generated automatically from the params.

    """
    if callable(scope) and params is None and autouse == False:
        # direct decoration
        return FixtureFunctionMarker(
                "function", params, autouse)(scope)
    if params is not None and not isinstance(params, (list, tuple)):
        params = list(params)
    return FixtureFunctionMarker(scope, params, autouse, ids=ids)

def yield_fixture(scope="function", params=None, autouse=False, ids=None):
    """ (return a) decorator to mark a yield-fixture factory function
    (EXPERIMENTAL).

    This takes the same arguments as :py:func:`pytest.fixture` but
    expects a fixture function to use a ``yield`` instead of a ``return``
    statement to provide a fixture.  See
    http://pytest.org/en/latest/yieldfixture.html for more info.
    """
    if callable(scope) and params is None and autouse == False:
        # direct decoration
        return FixtureFunctionMarker(
                "function", params, autouse, yieldctx=True)(scope)
    else:
        return FixtureFunctionMarker(scope, params, autouse,
                                     yieldctx=True, ids=ids)

defaultfuncargprefixmarker = fixture()

def pyobj_property(name):
    def get(self):
        node = self.getparent(getattr(pytest, name))
        if node is not None:
            return node.obj
    doc = "python %s object this node was collected from (can be None)." % (
          name.lower(),)
    return property(get, None, None, doc)


def pytest_addoption(parser):
    group = parser.getgroup("general")
    group.addoption('--fixtures', '--funcargs',
               action="store_true", dest="showfixtures", default=False,
               help="show available fixtures, sorted by plugin appearance")
    parser.addini("usefixtures", type="args", default=[],
        help="list of default fixtures to be used with this project")
    parser.addini("python_files", type="args",
        default=['test_*.py', '*_test.py'],
        help="glob-style file patterns for Python test module discovery")
    parser.addini("python_classes", type="args", default=["Test",],
        help="prefixes or glob names for Python test class discovery")
    parser.addini("python_functions", type="args", default=["test",],
        help="prefixes or glob names for Python test function and "
             "method discovery")

def pytest_cmdline_main(config):
    if config.option.showfixtures:
        showfixtures(config)
        return 0


def pytest_generate_tests(metafunc):
    # this misspelling is common - raise a specific error to alert the user
    if hasattr(metafunc.function, 'parameterize'):
        msg = "{0} has 'parameterize', spelling should be 'parametrize'"
        raise MarkerError(msg.format(metafunc.function.__name__))
    try:
        markers = metafunc.function.parametrize
    except AttributeError:
        return
    for marker in markers:
        metafunc.parametrize(*marker.args, **marker.kwargs)

def pytest_configure(config):
    config.addinivalue_line("markers",
        "parametrize(argnames, argvalues): call a test function multiple "
        "times passing in different arguments in turn. argvalues generally "
        "needs to be a list of values if argnames specifies only one name "
        "or a list of tuples of values if argnames specifies multiple names. "
        "Example: @parametrize('arg1', [1,2]) would lead to two calls of the "
        "decorated test function, one with arg1=1 and another with arg1=2."
        "see http://pytest.org/latest/parametrize.html for more info and "
        "examples."
    )
    config.addinivalue_line("markers",
        "usefixtures(fixturename1, fixturename2, ...): mark tests as needing "
        "all of the specified fixtures. see http://pytest.org/latest/fixture.html#usefixtures "
    )

def pytest_sessionstart(session):
    session._fixturemanager = FixtureManager(session)

@pytest.hookimpl(trylast=True)
def pytest_namespace():
    raises.Exception = pytest.fail.Exception
    return {
        'fixture': fixture,
        'yield_fixture': yield_fixture,
        'raises' : raises,
        'collect': {
        'Module': Module, 'Class': Class, 'Instance': Instance,
        'Function': Function, 'Generator': Generator,
        '_fillfuncargs': fillfixtures}
    }

@fixture(scope="session")
def pytestconfig(request):
    """ the pytest config object with access to command line opts."""
    return request.config


@pytest.hookimpl(trylast=True)
def pytest_pyfunc_call(pyfuncitem):
    testfunction = pyfuncitem.obj
    if pyfuncitem._isyieldedfunction():
        testfunction(*pyfuncitem._args)
    else:
        funcargs = pyfuncitem.funcargs
        testargs = {}
        for arg in pyfuncitem._fixtureinfo.argnames:
            testargs[arg] = funcargs[arg]
        testfunction(**testargs)
    return True

def pytest_collect_file(path, parent):
    ext = path.ext
    if ext == ".py":
        if not parent.session.isinitpath(path):
            for pat in parent.config.getini('python_files'):
                if path.fnmatch(pat):
                    break
            else:
               return
        ihook = parent.session.gethookproxy(path)
        return ihook.pytest_pycollect_makemodule(path=path, parent=parent)

def pytest_pycollect_makemodule(path, parent):
    return Module(path, parent)

@pytest.hookimpl(hookwrapper=True)
def pytest_pycollect_makeitem(collector, name, obj):
    outcome = yield
    res = outcome.get_result()
    if res is not None:
        raise StopIteration
    # nothing was collected elsewhere, let's do it here
    if isclass(obj):
        if collector.classnamefilter(name):
            Class = collector._getcustomclass("Class")
            outcome.force_result(Class(name, parent=collector))
    elif collector.funcnamefilter(name) and hasattr(obj, "__call__") and\
        getfixturemarker(obj) is None:
        # mock seems to store unbound methods (issue473), normalize it
        obj = getattr(obj, "__func__", obj)
        if not isfunction(obj):
            collector.warn(code="C2", message=
                "cannot collect %r because it is not a function."
                % name, )
        if getattr(obj, "__test__", True):
            if is_generator(obj):
                res = Generator(name, parent=collector)
            else:
                res = list(collector._genfunctions(name, obj))
            outcome.force_result(res)

def is_generator(func):
    try:
        return py.code.getrawcode(func).co_flags & 32 # generator function
    except AttributeError: # builtin functions have no bytecode
        # assume them to not be generators
        return False

class PyobjContext(object):
    module = pyobj_property("Module")
    cls = pyobj_property("Class")
    instance = pyobj_property("Instance")

class PyobjMixin(PyobjContext):
    def obj():
        def fget(self):
            try:
                return self._obj
            except AttributeError:
                self._obj = obj = self._getobj()
                return obj
        def fset(self, value):
            self._obj = value
        return property(fget, fset, None, "underlying python object")
    obj = obj()

    def _getobj(self):
        return getattr(self.parent.obj, self.name)

    def getmodpath(self, stopatmodule=True, includemodule=False):
        """ return python path relative to the containing module. """
        chain = self.listchain()
        chain.reverse()
        parts = []
        for node in chain:
            if isinstance(node, Instance):
                continue
            name = node.name
            if isinstance(node, Module):
                assert name.endswith(".py")
                name = name[:-3]
                if stopatmodule:
                    if includemodule:
                        parts.append(name)
                    break
            parts.append(name)
        parts.reverse()
        s = ".".join(parts)
        return s.replace(".[", "[")

    def _getfslineno(self):
        return getfslineno(self.obj)

    def reportinfo(self):
        # XXX caching?
        obj = self.obj
        if hasattr(obj, 'compat_co_firstlineno'):
            # nose compatibility
            fspath = sys.modules[obj.__module__].__file__
            if fspath.endswith(".pyc"):
                fspath = fspath[:-1]
            lineno = obj.compat_co_firstlineno
        else:
            fspath, lineno = getfslineno(obj)
        modpath = self.getmodpath()
        assert isinstance(lineno, int)
        return fspath, lineno, modpath

class PyCollector(PyobjMixin, pytest.Collector):

    def funcnamefilter(self, name):
        return self._matches_prefix_or_glob_option('python_functions', name)

    def classnamefilter(self, name):
        return self._matches_prefix_or_glob_option('python_classes', name)

    def _matches_prefix_or_glob_option(self, option_name, name):
        """
        checks if the given name matches the prefix or glob-pattern defined
        in ini configuration.
        """
        for option in self.config.getini(option_name):
            if name.startswith(option):
                return True
            # check that name looks like a glob-string before calling fnmatch
            # because this is called for every name in each collected module,
            # and fnmatch is somewhat expensive to call
            elif ('*' in option or '?' in option or '[' in option) and \
                    fnmatch.fnmatch(name, option):
                return True
        return False

    def collect(self):
        if not getattr(self.obj, "__test__", True):
            return []

        # NB. we avoid random getattrs and peek in the __dict__ instead
        # (XXX originally introduced from a PyPy need, still true?)
        dicts = [getattr(self.obj, '__dict__', {})]
        for basecls in inspect.getmro(self.obj.__class__):
            dicts.append(basecls.__dict__)
        seen = {}
        l = []
        for dic in dicts:
            for name, obj in dic.items():
                if name in seen:
                    continue
                seen[name] = True
                res = self.makeitem(name, obj)
                if res is None:
                    continue
                if not isinstance(res, list):
                    res = [res]
                l.extend(res)
        l.sort(key=lambda item: item.reportinfo()[:2])
        return l

    def makeitem(self, name, obj):
        #assert self.ihook.fspath == self.fspath, self
        return self.ihook.pytest_pycollect_makeitem(
            collector=self, name=name, obj=obj)

    def _genfunctions(self, name, funcobj):
        module = self.getparent(Module).obj
        clscol = self.getparent(Class)
        cls = clscol and clscol.obj or None
        transfer_markers(funcobj, cls, module)
        fm = self.session._fixturemanager
        fixtureinfo = fm.getfixtureinfo(self, funcobj, cls)
        metafunc = Metafunc(funcobj, fixtureinfo, self.config,
                            cls=cls, module=module)
        methods = []
        if hasattr(module, "pytest_generate_tests"):
            methods.append(module.pytest_generate_tests)
        if hasattr(cls, "pytest_generate_tests"):
            methods.append(cls().pytest_generate_tests)
        if methods:
            self.ihook.pytest_generate_tests.call_extra(methods,
                                                        dict(metafunc=metafunc))
        else:
            self.ihook.pytest_generate_tests(metafunc=metafunc)

        Function = self._getcustomclass("Function")
        if not metafunc._calls:
            yield Function(name, parent=self, fixtureinfo=fixtureinfo)
        else:
            # add funcargs() as fixturedefs to fixtureinfo.arg2fixturedefs
            add_funcarg_pseudo_fixture_def(self, metafunc, fm)

            for callspec in metafunc._calls:
                subname = "%s[%s]" %(name, callspec.id)
                yield Function(name=subname, parent=self,
                               callspec=callspec, callobj=funcobj,
                               fixtureinfo=fixtureinfo,
                               keywords={callspec.id:True})

def add_funcarg_pseudo_fixture_def(collector, metafunc, fixturemanager):
    # this function will transform all collected calls to a functions
    # if they use direct funcargs (i.e. direct parametrization)
    # because we want later test execution to be able to rely on
    # an existing FixtureDef structure for all arguments.
    # XXX we can probably avoid this algorithm  if we modify CallSpec2
    # to directly care for creating the fixturedefs within its methods.
    if not metafunc._calls[0].funcargs:
        return # this function call does not have direct parametrization
    # collect funcargs of all callspecs into a list of values
    arg2params = {}
    arg2scope = {}
    for callspec in metafunc._calls:
        for argname, argvalue in callspec.funcargs.items():
            assert argname not in callspec.params
            callspec.params[argname] = argvalue
            arg2params_list = arg2params.setdefault(argname, [])
            callspec.indices[argname] = len(arg2params_list)
            arg2params_list.append(argvalue)
            if argname not in arg2scope:
                scopenum = callspec._arg2scopenum.get(argname,
                                                      scopenum_function)
                arg2scope[argname] = scopes[scopenum]
        callspec.funcargs.clear()

    # register artificial FixtureDef's so that later at test execution
    # time we can rely on a proper FixtureDef to exist for fixture setup.
    arg2fixturedefs = metafunc._arg2fixturedefs
    for argname, valuelist in arg2params.items():
        # if we have a scope that is higher than function we need
        # to make sure we only ever create an according fixturedef on
        # a per-scope basis. We thus store and cache the fixturedef on the
        # node related to the scope.
        scope = arg2scope[argname]
        node = None
        if scope != "function":
            node = get_scope_node(collector, scope)
            if node is None:
                assert scope == "class" and isinstance(collector, Module)
                # use module-level collector for class-scope (for now)
                node = collector
        if node and argname in node._name2pseudofixturedef:
            arg2fixturedefs[argname] = [node._name2pseudofixturedef[argname]]
        else:
            fixturedef =  FixtureDef(fixturemanager, '', argname,
                           get_direct_param_fixture_func,
                           arg2scope[argname],
                           valuelist, False, False)
            arg2fixturedefs[argname] = [fixturedef]
            if node is not None:
                node._name2pseudofixturedef[argname] = fixturedef


def get_direct_param_fixture_func(request):
    return request.param

class FuncFixtureInfo:
    def __init__(self, argnames, names_closure, name2fixturedefs):
        self.argnames = argnames
        self.names_closure = names_closure
        self.name2fixturedefs = name2fixturedefs

def transfer_markers(funcobj, cls, mod):
    # XXX this should rather be code in the mark plugin or the mark
    # plugin should merge with the python plugin.
    for holder in (cls, mod):
        try:
            pytestmark = holder.pytestmark
        except AttributeError:
            continue
        if isinstance(pytestmark, list):
            for mark in pytestmark:
                mark(funcobj)
        else:
            pytestmark(funcobj)

class Module(pytest.File, PyCollector):
    """ Collector for test classes and functions. """
    def _getobj(self):
        return self._memoizedcall('_obj', self._importtestmodule)

    def collect(self):
        self.session._fixturemanager.parsefactories(self)
        return super(Module, self).collect()

    def _importtestmodule(self):
        # we assume we are only called once per module
        try:
            mod = self.fspath.pyimport(ensuresyspath="append")
        except SyntaxError:
            raise self.CollectError(
                py.code.ExceptionInfo().getrepr(style="short"))
        except self.fspath.ImportMismatchError:
            e = sys.exc_info()[1]
            raise self.CollectError(
                "import file mismatch:\n"
                "imported module %r has this __file__ attribute:\n"
                "  %s\n"
                "which is not the same as the test file we want to collect:\n"
                "  %s\n"
                "HINT: remove __pycache__ / .pyc files and/or use a "
                "unique basename for your test file modules"
                 % e.args
            )
        #print "imported test module", mod
        self.config.pluginmanager.consider_module(mod)
        return mod

    def setup(self):
        setup_module = xunitsetup(self.obj, "setUpModule")
        if setup_module is None:
            setup_module = xunitsetup(self.obj, "setup_module")
        if setup_module is not None:
            #XXX: nose compat hack, move to nose plugin
            # if it takes a positional arg, its probably a pytest style one
            # so we pass the current module object
            if inspect.getargspec(setup_module)[0]:
                setup_module(self.obj)
            else:
                setup_module()
        fin = getattr(self.obj, 'tearDownModule', None)
        if fin is None:
            fin = getattr(self.obj, 'teardown_module', None)
        if fin is not None:
            #XXX: nose compat hack, move to nose plugin
            # if it takes a positional arg, it's probably a pytest style one
            # so we pass the current module object
            if inspect.getargspec(fin)[0]:
                finalizer = lambda: fin(self.obj)
            else:
                finalizer = fin
            self.addfinalizer(finalizer)


class Class(PyCollector):
    """ Collector for test methods. """
    def collect(self):
        if hasinit(self.obj):
            self.warn("C1", "cannot collect test class %r because it has a "
                "__init__ constructor" % self.obj.__name__)
            return []
        return [self._getcustomclass("Instance")(name="()", parent=self)]

    def setup(self):
        setup_class = xunitsetup(self.obj, 'setup_class')
        if setup_class is not None:
            setup_class = getattr(setup_class, 'im_func', setup_class)
            setup_class = getattr(setup_class, '__func__', setup_class)
            setup_class(self.obj)

        fin_class = getattr(self.obj, 'teardown_class', None)
        if fin_class is not None:
            fin_class = getattr(fin_class, 'im_func', fin_class)
            fin_class = getattr(fin_class, '__func__', fin_class)
            self.addfinalizer(lambda: fin_class(self.obj))

class Instance(PyCollector):
    def _getobj(self):
        obj = self.parent.obj()
        return obj

    def collect(self):
        self.session._fixturemanager.parsefactories(self)
        return super(Instance, self).collect()

    def newinstance(self):
        self.obj = self._getobj()
        return self.obj

class FunctionMixin(PyobjMixin):
    """ mixin for the code common to Function and Generator.
    """

    def setup(self):
        """ perform setup for this test function. """
        if hasattr(self, '_preservedparent'):
            obj = self._preservedparent
        elif isinstance(self.parent, Instance):
            obj = self.parent.newinstance()
            self.obj = self._getobj()
        else:
            obj = self.parent.obj
        if inspect.ismethod(self.obj):
            setup_name = 'setup_method'
            teardown_name = 'teardown_method'
        else:
            setup_name = 'setup_function'
            teardown_name = 'teardown_function'
        setup_func_or_method = xunitsetup(obj, setup_name)
        if setup_func_or_method is not None:
            setup_func_or_method(self.obj)
        fin = getattr(obj, teardown_name, None)
        if fin is not None:
            self.addfinalizer(lambda: fin(self.obj))

    def _prunetraceback(self, excinfo):
        if hasattr(self, '_obj') and not self.config.option.fulltrace:
            code = py.code.Code(get_real_func(self.obj))
            path, firstlineno = code.path, code.firstlineno
            traceback = excinfo.traceback
            ntraceback = traceback.cut(path=path, firstlineno=firstlineno)
            if ntraceback == traceback:
                ntraceback = ntraceback.cut(path=path)
                if ntraceback == traceback:
                    #ntraceback = ntraceback.cut(excludepath=cutdir2)
                    ntraceback = ntraceback.filter(filter_traceback)
                    if not ntraceback:
                        ntraceback = traceback

            excinfo.traceback = ntraceback.filter()
            # issue364: mark all but first and last frames to
            # only show a single-line message for each frame
            if self.config.option.tbstyle == "auto":
                if len(excinfo.traceback) > 2:
                    for entry in excinfo.traceback[1:-1]:
                        entry.set_repr_style('short')

    def _repr_failure_py(self, excinfo, style="long"):
        if excinfo.errisinstance(pytest.fail.Exception):
            if not excinfo.value.pytrace:
                return str(excinfo.value)
        return super(FunctionMixin, self)._repr_failure_py(excinfo,
            style=style)

    def repr_failure(self, excinfo, outerr=None):
        assert outerr is None, "XXX outerr usage is deprecated"
        style = self.config.option.tbstyle
        if style == "auto":
            style = "long"
        return self._repr_failure_py(excinfo, style=style)


class Generator(FunctionMixin, PyCollector):
    def collect(self):
        # test generators are seen as collectors but they also
        # invoke setup/teardown on popular request
        # (induced by the common "test_*" naming shared with normal tests)
        self.session._setupstate.prepare(self)
        # see FunctionMixin.setup and test_setupstate_is_preserved_134
        self._preservedparent = self.parent.obj
        l = []
        seen = {}
        for i, x in enumerate(self.obj()):
            name, call, args = self.getcallargs(x)
            if not callable(call):
                raise TypeError("%r yielded non callable test %r" %(self.obj, call,))
            if name is None:
                name = "[%d]" % i
            else:
                name = "['%s']" % name
            if name in seen:
                raise ValueError("%r generated tests with non-unique name %r" %(self, name))
            seen[name] = True
            l.append(self.Function(name, self, args=args, callobj=call))
        return l

    def getcallargs(self, obj):
        if not isinstance(obj, (tuple, list)):
            obj = (obj,)
        # explict naming
        if isinstance(obj[0], py.builtin._basestring):
            name = obj[0]
            obj = obj[1:]
        else:
            name = None
        call, args = obj[0], obj[1:]
        return name, call, args


def hasinit(obj):
    init = getattr(obj, '__init__', None)
    if init:
        if init != object.__init__:
            return True



def fillfixtures(function):
    """ fill missing funcargs for a test function. """
    try:
        request = function._request
    except AttributeError:
        # XXX this special code path is only expected to execute
        # with the oejskit plugin.  It uses classes with funcargs
        # and we thus have to work a bit to allow this.
        fm = function.session._fixturemanager
        fi = fm.getfixtureinfo(function.parent, function.obj, None)
        function._fixtureinfo = fi
        request = function._request = FixtureRequest(function)
        request._fillfixtures()
        # prune out funcargs for jstests
        newfuncargs = {}
        for name in fi.argnames:
            newfuncargs[name] = function.funcargs[name]
        function.funcargs = newfuncargs
    else:
        request._fillfixtures()


_notexists = object()

class CallSpec2(object):
    def __init__(self, metafunc):
        self.metafunc = metafunc
        self.funcargs = {}
        self._idlist = []
        self.params = {}
        self._globalid = _notexists
        self._globalid_args = set()
        self._globalparam = _notexists
        self._arg2scopenum = {}  # used for sorting parametrized resources
        self.keywords = {}
        self.indices = {}

    def copy(self, metafunc):
        cs = CallSpec2(self.metafunc)
        cs.funcargs.update(self.funcargs)
        cs.params.update(self.params)
        cs.keywords.update(self.keywords)
        cs.indices.update(self.indices)
        cs._arg2scopenum.update(self._arg2scopenum)
        cs._idlist = list(self._idlist)
        cs._globalid = self._globalid
        cs._globalid_args = self._globalid_args
        cs._globalparam = self._globalparam
        return cs

    def _checkargnotcontained(self, arg):
        if arg in self.params or arg in self.funcargs:
            raise ValueError("duplicate %r" %(arg,))

    def getparam(self, name):
        try:
            return self.params[name]
        except KeyError:
            if self._globalparam is _notexists:
                raise ValueError(name)
            return self._globalparam

    @property
    def id(self):
        return "-".join(map(str, filter(None, self._idlist)))

    def setmulti(self, valtype, argnames, valset, id, keywords, scopenum,
                 param_index):
        for arg,val in zip(argnames, valset):
            self._checkargnotcontained(arg)
            getattr(self, valtype)[arg] = val
            self.indices[arg] = param_index
            self._arg2scopenum[arg] = scopenum
            if val is _notexists:
                self._emptyparamspecified = True
        self._idlist.append(id)
        self.keywords.update(keywords)

    def setall(self, funcargs, id, param):
        for x in funcargs:
            self._checkargnotcontained(x)
        self.funcargs.update(funcargs)
        if id is not _notexists:
            self._idlist.append(id)
        if param is not _notexists:
            assert self._globalparam is _notexists
            self._globalparam = param
        for arg in funcargs:
            self._arg2scopenum[arg] = scopenum_function


class FuncargnamesCompatAttr:
    """ helper class so that Metafunc, Function and FixtureRequest
    don't need to each define the "funcargnames" compatibility attribute.
    """
    @property
    def funcargnames(self):
        """ alias attribute for ``fixturenames`` for pre-2.3 compatibility"""
        return self.fixturenames

class Metafunc(FuncargnamesCompatAttr):
    """
    Metafunc objects are passed to the ``pytest_generate_tests`` hook.
    They help to inspect a test function and to generate tests according to
    test configuration or values specified in the class or module where a
    test function is defined.

    :ivar fixturenames: set of fixture names required by the test function

    :ivar function: underlying python test function

    :ivar cls: class object where the test function is defined in or ``None``.

    :ivar module: the module object where the test function is defined in.

    :ivar config: access to the :class:`_pytest.config.Config` object for the
        test session.

    :ivar funcargnames:
        .. deprecated:: 2.3
            Use ``fixturenames`` instead.
    """
    def __init__(self, function, fixtureinfo, config, cls=None, module=None):
        self.config = config
        self.module = module
        self.function = function
        self.fixturenames = fixtureinfo.names_closure
        self._arg2fixturedefs = fixtureinfo.name2fixturedefs
        self.cls = cls
        self._calls = []
        self._ids = py.builtin.set()

    def parametrize(self, argnames, argvalues, indirect=False, ids=None,
        scope=None):
        """ Add new invocations to the underlying test function using the list
        of argvalues for the given argnames.  Parametrization is performed
        during the collection phase.  If you need to setup expensive resources
        see about setting indirect=True to do it rather at test setup time.

        :arg argnames: a comma-separated string denoting one or more argument
                       names, or a list/tuple of argument strings.

        :arg argvalues: The list of argvalues determines how often a
            test is invoked with different argument values.  If only one
            argname was specified argvalues is a list of simple values.  If N
            argnames were specified, argvalues must be a list of N-tuples,
            where each tuple-element specifies a value for its respective
            argname.

        :arg indirect: if True each argvalue corresponding to an argname will
            be passed as request.param to its respective argname fixture
            function so that it can perform more expensive setups during the
            setup phase of a test rather than at collection time.

        :arg ids: list of string ids, or a callable.
            If strings, each is corresponding to the argvalues so that they are
            part of the test id.
            If callable, it should take one argument (a single argvalue) and return
            a string or return None. If None, the automatically generated id for that
            argument will be used.
            If no ids are provided they will be generated automatically from
            the argvalues.

        :arg scope: if specified it denotes the scope of the parameters.
            The scope is used for grouping tests by parameter instances.
            It will also override any fixture-function defined scope, allowing
            to set a dynamic scope using test context or configuration.
        """

        # individual parametrized argument sets can be wrapped in a series
        # of markers in which case we unwrap the values and apply the mark
        # at Function init
        newkeywords = {}
        unwrapped_argvalues = []
        for i, argval in enumerate(argvalues):
            while isinstance(argval, MarkDecorator):
                newmark = MarkDecorator(argval.markname,
                                        argval.args[:-1], argval.kwargs)
                newmarks = newkeywords.setdefault(i, {})
                newmarks[newmark.markname] = newmark
                argval = argval.args[-1]
            unwrapped_argvalues.append(argval)
        argvalues = unwrapped_argvalues

        if not isinstance(argnames, (tuple, list)):
            argnames = [x.strip() for x in argnames.split(",") if x.strip()]
            if len(argnames) == 1:
                argvalues = [(val,) for val in argvalues]
        if not argvalues:
            argvalues = [(_notexists,) * len(argnames)]

        if scope is None:
            scope = "function"
        scopenum = scopes.index(scope)
        if not indirect:
            #XXX should we also check for the opposite case?
            for arg in argnames:
                if arg not in self.fixturenames:
                    raise ValueError("%r uses no fixture %r" %(
                                     self.function, arg))
        valtype = indirect and "params" or "funcargs"
        idfn = None
        if callable(ids):
            idfn = ids
            ids = None
        if ids and len(ids) != len(argvalues):
            raise ValueError('%d tests specified with %d ids' %(
                             len(argvalues), len(ids)))
        if not ids:
            ids = idmaker(argnames, argvalues, idfn)
        newcalls = []
        for callspec in self._calls or [CallSpec2(self)]:
            for param_index, valset in enumerate(argvalues):
                assert len(valset) == len(argnames)
                newcallspec = callspec.copy(self)
                newcallspec.setmulti(valtype, argnames, valset, ids[param_index],
                                     newkeywords.get(param_index, {}), scopenum,
                                     param_index)
                newcalls.append(newcallspec)
        self._calls = newcalls

    def addcall(self, funcargs=None, id=_notexists, param=_notexists):
        """ (deprecated, use parametrize) Add a new call to the underlying
        test function during the collection phase of a test run.  Note that
        request.addcall() is called during the test collection phase prior and
        independently to actual test execution.  You should only use addcall()
        if you need to specify multiple arguments of a test function.

        :arg funcargs: argument keyword dictionary used when invoking
            the test function.

        :arg id: used for reporting and identification purposes.  If you
            don't supply an `id` an automatic unique id will be generated.

        :arg param: a parameter which will be exposed to a later fixture function
            invocation through the ``request.param`` attribute.
        """
        assert funcargs is None or isinstance(funcargs, dict)
        if funcargs is not None:
            for name in funcargs:
                if name not in self.fixturenames:
                    pytest.fail("funcarg %r not used in this function." % name)
        else:
            funcargs = {}
        if id is None:
            raise ValueError("id=None not allowed")
        if id is _notexists:
            id = len(self._calls)
        id = str(id)
        if id in self._ids:
            raise ValueError("duplicate id %r" % id)
        self._ids.add(id)

        cs = CallSpec2(self)
        cs.setall(funcargs, id, param)
        self._calls.append(cs)


def _idval(val, argname, idx, idfn):
    if idfn:
        try:
            s = idfn(val)
            if s:
                return s
        except Exception:
            pass
    if isinstance(val, (float, int, str, bool, NoneType)):
        return str(val)
    return str(argname)+str(idx)

def _idvalset(idx, valset, argnames, idfn):
    this_id = [_idval(val, argname, idx, idfn)
               for val, argname in zip(valset, argnames)]
    return "-".join(this_id)

def idmaker(argnames, argvalues, idfn=None):
    ids = [_idvalset(valindex, valset, argnames, idfn)
           for valindex, valset in enumerate(argvalues)]
    if len(set(ids)) < len(ids):
        # user may have provided a bad idfn which means the ids are not unique
        ids = [str(i) + testid for i, testid in enumerate(ids)]
    return ids

def showfixtures(config):
    from _pytest.main import wrap_session
    return wrap_session(config, _showfixtures_main)

def _showfixtures_main(config, session):
    session.perform_collect()
    curdir = py.path.local()
    tw = py.io.TerminalWriter()
    verbose = config.getvalue("verbose")

    fm = session._fixturemanager

    available = []
    for argname, fixturedefs in fm._arg2fixturedefs.items():
        assert fixturedefs is not None
        if not fixturedefs:
            continue
        fixturedef = fixturedefs[-1]
        loc = getlocation(fixturedef.func, curdir)
        available.append((len(fixturedef.baseid),
                          fixturedef.func.__module__,
                          curdir.bestrelpath(loc),
                          fixturedef.argname, fixturedef))

    available.sort()
    currentmodule = None
    for baseid, module, bestrel, argname, fixturedef in available:
        if currentmodule != module:
            if not module.startswith("_pytest."):
                tw.line()
                tw.sep("-", "fixtures defined from %s" %(module,))
                currentmodule = module
        if verbose <= 0 and argname[0] == "_":
            continue
        if verbose > 0:
            funcargspec = "%s -- %s" %(argname, bestrel,)
        else:
            funcargspec = argname
        tw.line(funcargspec, green=True)
        loc = getlocation(fixturedef.func, curdir)
        doc = fixturedef.func.__doc__ or ""
        if doc:
            for line in doc.strip().split("\n"):
                tw.line("    " + line.strip())
        else:
            tw.line("    %s: no docstring available" %(loc,),
                red=True)

def getlocation(function, curdir):
    import inspect
    fn = py.path.local(inspect.getfile(function))
    lineno = py.builtin._getcode(function).co_firstlineno
    if fn.relto(curdir):
        fn = fn.relto(curdir)
    return "%s:%d" %(fn, lineno+1)

# builtin pytest.raises helper

def raises(ExpectedException, *args, **kwargs):
    """ assert that a code block/function call raises @ExpectedException
    and raise a failure exception otherwise.

    This helper produces a ``py.code.ExceptionInfo()`` object.

    If using Python 2.5 or above, you may use this function as a
    context manager::

        >>> with raises(ZeroDivisionError):
        ...    1/0

    Or you can specify a callable by passing a to-be-called lambda::

        >>> raises(ZeroDivisionError, lambda: 1/0)
        <ExceptionInfo ...>

    or you can specify an arbitrary callable with arguments::

        >>> def f(x): return 1/x
        ...
        >>> raises(ZeroDivisionError, f, 0)
        <ExceptionInfo ...>
        >>> raises(ZeroDivisionError, f, x=0)
        <ExceptionInfo ...>

    A third possibility is to use a string to be executed::

        >>> raises(ZeroDivisionError, "f(0)")
        <ExceptionInfo ...>

    Performance note:
    -----------------

    Similar to caught exception objects in Python, explicitly clearing
    local references to returned ``py.code.ExceptionInfo`` objects can
    help the Python interpreter speed up its garbage collection.

    Clearing those references breaks a reference cycle
    (``ExceptionInfo`` --> caught exception --> frame stack raising
    the exception --> current frame stack --> local variables -->
    ``ExceptionInfo``) which makes Python keep all objects referenced
    from that cycle (including all local variables in the current
    frame) alive until the next cyclic garbage collection run. See the
    official Python ``try`` statement documentation for more detailed
    information.

    """
    __tracebackhide__ = True
    if ExpectedException is AssertionError:
        # we want to catch a AssertionError
        # replace our subclass with the builtin one
        # see https://github.com/pytest-dev/pytest/issues/176
        from _pytest.assertion.util import BuiltinAssertionError \
            as ExpectedException
    msg = ("exceptions must be old-style classes or"
           " derived from BaseException, not %s")
    if isinstance(ExpectedException, tuple):
        for exc in ExpectedException:
            if not inspect.isclass(exc):
                raise TypeError(msg % type(exc))
    elif not inspect.isclass(ExpectedException):
        raise TypeError(msg % type(ExpectedException))

    if not args:
        return RaisesContext(ExpectedException)
    elif isinstance(args[0], str):
        code, = args
        assert isinstance(code, str)
        frame = sys._getframe(1)
        loc = frame.f_locals.copy()
        loc.update(kwargs)
        #print "raises frame scope: %r" % frame.f_locals
        try:
            code = py.code.Source(code).compile()
            py.builtin.exec_(code, frame.f_globals, loc)
            # XXX didn'T mean f_globals == f_locals something special?
            #     this is destroyed here ...
        except ExpectedException:
            return py.code.ExceptionInfo()
    else:
        func = args[0]
        try:
            func(*args[1:], **kwargs)
        except ExpectedException:
            return py.code.ExceptionInfo()
    pytest.fail("DID NOT RAISE")

class RaisesContext(object):
    def __init__(self, ExpectedException):
        self.ExpectedException = ExpectedException
        self.excinfo = None

    def __enter__(self):
        self.excinfo = object.__new__(py.code.ExceptionInfo)
        return self.excinfo

    def __exit__(self, *tp):
        __tracebackhide__ = True
        if tp[0] is None:
            pytest.fail("DID NOT RAISE")
        if sys.version_info < (2, 7):
            # py26: on __exit__() exc_value often does not contain the
            # exception value.
            # http://bugs.python.org/issue7853
            if not isinstance(tp[1], BaseException):
                exc_type, value, traceback = tp
                tp = exc_type, exc_type(value), traceback
        self.excinfo.__init__(tp)
        return issubclass(self.excinfo.type, self.ExpectedException)

#
#  the basic pytest Function item
#

class Function(FunctionMixin, pytest.Item, FuncargnamesCompatAttr):
    """ a Function Item is responsible for setting up and executing a
    Python test function.
    """
    _genid = None
    def __init__(self, name, parent, args=None, config=None,
                 callspec=None, callobj=NOTSET, keywords=None, session=None,
                 fixtureinfo=None):
        super(Function, self).__init__(name, parent, config=config,
                                       session=session)
        self._args = args
        if callobj is not NOTSET:
            self.obj = callobj

        self.keywords.update(self.obj.__dict__)
        if callspec:
            self.callspec = callspec
            self.keywords.update(callspec.keywords)
        if keywords:
            self.keywords.update(keywords)

        if fixtureinfo is None:
            fixtureinfo = self.session._fixturemanager.getfixtureinfo(
                self.parent, self.obj, self.cls,
                funcargs=not self._isyieldedfunction())
        self._fixtureinfo = fixtureinfo
        self.fixturenames = fixtureinfo.names_closure
        self._initrequest()

    def _initrequest(self):
        self.funcargs = {}
        if self._isyieldedfunction():
            assert not hasattr(self, "callspec"), (
                "yielded functions (deprecated) cannot have funcargs")
        else:
            if hasattr(self, "callspec"):
                callspec = self.callspec
                assert not callspec.funcargs
                self._genid = callspec.id
                if hasattr(callspec, "param"):
                    self.param = callspec.param
        self._request = FixtureRequest(self)

    @property
    def function(self):
        "underlying python 'function' object"
        return getattr(self.obj, 'im_func', self.obj)

    def _getobj(self):
        name = self.name
        i = name.find("[") # parametrization
        if i != -1:
            name = name[:i]
        return getattr(self.parent.obj, name)

    @property
    def _pyfuncitem(self):
        "(compatonly) for code expecting pytest-2.2 style request objects"
        return self

    def _isyieldedfunction(self):
        return getattr(self, "_args", None) is not None

    def runtest(self):
        """ execute the underlying test function. """
        self.ihook.pytest_pyfunc_call(pyfuncitem=self)

    def setup(self):
        # check if parametrization happend with an empty list
        try:
            self.callspec._emptyparamspecified
        except AttributeError:
            pass
        else:
            fs, lineno = self._getfslineno()
            pytest.skip("got empty parameter set, function %s at %s:%d" %(
                self.function.__name__, fs, lineno))
        super(Function, self).setup()
        fillfixtures(self)


scope2props = dict(session=())
scope2props["module"] = ("fspath", "module")
scope2props["class"] = scope2props["module"] + ("cls",)
scope2props["instance"] = scope2props["class"] + ("instance", )
scope2props["function"] = scope2props["instance"] + ("function", "keywords")

def scopeproperty(name=None, doc=None):
    def decoratescope(func):
        scopename = name or func.__name__
        def provide(self):
            if func.__name__ in scope2props[self.scope]:
                return func(self)
            raise AttributeError("%s not available in %s-scoped context" % (
                scopename, self.scope))
        return property(provide, None, None, func.__doc__)
    return decoratescope


class FixtureRequest(FuncargnamesCompatAttr):
    """ A request for a fixture from a test or fixture function.

    A request object gives access to the requesting test context
    and has an optional ``param`` attribute in case
    the fixture is parametrized indirectly.
    """

    def __init__(self, pyfuncitem):
        self._pyfuncitem = pyfuncitem
        #: fixture for which this request is being performed
        self.fixturename = None
        #: Scope string, one of "function", "cls", "module", "session"
        self.scope = "function"
        self._funcargs  = {}
        self._fixturedefs = {}
        fixtureinfo = pyfuncitem._fixtureinfo
        self._arg2fixturedefs = fixtureinfo.name2fixturedefs.copy()
        self._arg2index = {}
        self.fixturenames = fixtureinfo.names_closure
        self._fixturemanager = pyfuncitem.session._fixturemanager

    @property
    def node(self):
        """ underlying collection node (depends on current request scope)"""
        return self._getscopeitem(self.scope)


    def _getnextfixturedef(self, argname):
        fixturedefs = self._arg2fixturedefs.get(argname, None)
        if fixturedefs is None:
            # we arrive here because of a  a dynamic call to
            # getfuncargvalue(argname) usage which was naturally
            # not known at parsing/collection time
            fixturedefs = self._fixturemanager.getfixturedefs(
                            argname, self._pyfuncitem.parent.nodeid)
            self._arg2fixturedefs[argname] = fixturedefs
        # fixturedefs list is immutable so we maintain a decreasing index
        index = self._arg2index.get(argname, 0) - 1
        if fixturedefs is None or (-index > len(fixturedefs)):
            raise FixtureLookupError(argname, self)
        self._arg2index[argname] = index
        return fixturedefs[index]

    @property
    def config(self):
        """ the pytest config object associated with this request. """
        return self._pyfuncitem.config


    @scopeproperty()
    def function(self):
        """ test function object if the request has a per-function scope. """
        return self._pyfuncitem.obj

    @scopeproperty("class")
    def cls(self):
        """ class (can be None) where the test function was collected. """
        clscol = self._pyfuncitem.getparent(pytest.Class)
        if clscol:
            return clscol.obj

    @property
    def instance(self):
        """ instance (can be None) on which test function was collected. """
        # unittest support hack, see _pytest.unittest.TestCaseFunction
        try:
            return self._pyfuncitem._testcase
        except AttributeError:
            function = getattr(self, "function", None)
            if function is not None:
                return py.builtin._getimself(function)

    @scopeproperty()
    def module(self):
        """ python module object where the test function was collected. """
        return self._pyfuncitem.getparent(pytest.Module).obj

    @scopeproperty()
    def fspath(self):
        """ the file system path of the test module which collected this test. """
        return self._pyfuncitem.fspath

    @property
    def keywords(self):
        """ keywords/markers dictionary for the underlying node. """
        return self.node.keywords

    @property
    def session(self):
        """ pytest session object. """
        return self._pyfuncitem.session

    def addfinalizer(self, finalizer):
        """add finalizer/teardown function to be called after the
        last test within the requesting test context finished
        execution. """
        # XXX usually this method is shadowed by fixturedef specific ones
        self._addfinalizer(finalizer, scope=self.scope)

    def _addfinalizer(self, finalizer, scope):
        colitem = self._getscopeitem(scope)
        self._pyfuncitem.session._setupstate.addfinalizer(
            finalizer=finalizer, colitem=colitem)

    def applymarker(self, marker):
        """ Apply a marker to a single test function invocation.
        This method is useful if you don't want to have a keyword/marker
        on all function invocations.

        :arg marker: a :py:class:`_pytest.mark.MarkDecorator` object
            created by a call to ``pytest.mark.NAME(...)``.
        """
        try:
            self.node.keywords[marker.markname] = marker
        except AttributeError:
            raise ValueError(marker)

    def raiseerror(self, msg):
        """ raise a FixtureLookupError with the given message. """
        raise self._fixturemanager.FixtureLookupError(None, self, msg)

    def _fillfixtures(self):
        item = self._pyfuncitem
        fixturenames = getattr(item, "fixturenames", self.fixturenames)
        for argname in fixturenames:
            if argname not in item.funcargs:
                item.funcargs[argname] = self.getfuncargvalue(argname)

    def cached_setup(self, setup, teardown=None, scope="module", extrakey=None):
        """ (deprecated) Return a testing resource managed by ``setup`` &
        ``teardown`` calls.  ``scope`` and ``extrakey`` determine when the
        ``teardown`` function will be called so that subsequent calls to
        ``setup`` would recreate the resource.  With pytest-2.3 you often
        do not need ``cached_setup()`` as you can directly declare a scope
        on a fixture function and register a finalizer through
        ``request.addfinalizer()``.

        :arg teardown: function receiving a previously setup resource.
        :arg setup: a no-argument function creating a resource.
        :arg scope: a string value out of ``function``, ``class``, ``module``
            or ``session`` indicating the caching lifecycle of the resource.
        :arg extrakey: added to internal caching key of (funcargname, scope).
        """
        if not hasattr(self.config, '_setupcache'):
            self.config._setupcache = {} # XXX weakref?
        cachekey = (self.fixturename, self._getscopeitem(scope), extrakey)
        cache = self.config._setupcache
        try:
            val = cache[cachekey]
        except KeyError:
            self._check_scope(self.fixturename, self.scope, scope)
            val = setup()
            cache[cachekey] = val
            if teardown is not None:
                def finalizer():
                    del cache[cachekey]
                    teardown(val)
                self._addfinalizer(finalizer, scope=scope)
        return val

    def getfuncargvalue(self, argname):
        """ Dynamically retrieve a named fixture function argument.

        As of pytest-2.3, it is easier and usually better to access other
        fixture values by stating it as an input argument in the fixture
        function.  If you only can decide about using another fixture at test
        setup time, you may use this function to retrieve it inside a fixture
        function body.
        """
        return self._get_active_fixturedef(argname).cached_result[0]

    def _get_active_fixturedef(self, argname):
        try:
            return self._fixturedefs[argname]
        except KeyError:
            try:
                fixturedef = self._getnextfixturedef(argname)
            except FixtureLookupError:
                if argname == "request":
                    class PseudoFixtureDef:
                        cached_result = (self, [0], None)
                        scope = "function"
                    return PseudoFixtureDef
                raise
        # remove indent to prevent the python3 exception
        # from leaking into the call
        result = self._getfuncargvalue(fixturedef)
        self._funcargs[argname] = result
        self._fixturedefs[argname] = fixturedef
        return fixturedef

    def _get_fixturestack(self):
        current = self
        l = []
        while 1:
            fixturedef = getattr(current, "_fixturedef", None)
            if fixturedef is None:
                l.reverse()
                return l
            l.append(fixturedef)
            current = current._parent_request

    def _getfuncargvalue(self, fixturedef):
        # prepare a subrequest object before calling fixture function
        # (latter managed by fixturedef)
        argname = fixturedef.argname
        funcitem = self._pyfuncitem
        scope = fixturedef.scope
        try:
            param = funcitem.callspec.getparam(argname)
        except (AttributeError, ValueError):
            param = NOTSET
            param_index = 0
        else:
            # indices might not be set if old-style metafunc.addcall() was used
            param_index = funcitem.callspec.indices.get(argname, 0)
            # if a parametrize invocation set a scope it will override
            # the static scope defined with the fixture function
            paramscopenum = funcitem.callspec._arg2scopenum.get(argname)
            if paramscopenum is not None:
                scope = scopes[paramscopenum]

        subrequest = SubRequest(self, scope, param, param_index, fixturedef)

        # check if a higher-level scoped fixture accesses a lower level one
        subrequest._check_scope(argname, self.scope, scope)

        # clear sys.exc_info before invoking the fixture (python bug?)
        # if its not explicitly cleared it will leak into the call
        exc_clear()
        try:
            # call the fixture function
            val = fixturedef.execute(request=subrequest)
        finally:
            # if fixture function failed it might have registered finalizers
            self.session._setupstate.addfinalizer(fixturedef.finish,
                                                  subrequest.node)
        return val

    def _check_scope(self, argname, invoking_scope, requested_scope):
        if argname == "request":
            return
        if scopemismatch(invoking_scope, requested_scope):
            # try to report something helpful
            lines = self._factorytraceback()
            pytest.fail("ScopeMismatch: You tried to access the %r scoped "
                "fixture %r with a %r scoped request object, "
                "involved factories\n%s" %(
                (requested_scope, argname, invoking_scope, "\n".join(lines))),
                pytrace=False)

    def _factorytraceback(self):
        lines = []
        for fixturedef in self._get_fixturestack():
            factory = fixturedef.func
            fs, lineno = getfslineno(factory)
            p = self._pyfuncitem.session.fspath.bestrelpath(fs)
            args = inspect.formatargspec(*inspect.getargspec(factory))
            lines.append("%s:%d:  def %s%s" %(
                p, lineno, factory.__name__, args))
        return lines

    def _getscopeitem(self, scope):
        if scope == "function":
            # this might also be a non-function Item despite its attribute name
            return self._pyfuncitem
        node = get_scope_node(self._pyfuncitem, scope)
        if node is None and scope == "class":
            # fallback to function item itself
            node = self._pyfuncitem
        assert node
        return node

    def __repr__(self):
        return "<FixtureRequest for %r>" %(self.node)


class SubRequest(FixtureRequest):
    """ a sub request for handling getting a fixture from a
    test function/fixture. """
    def __init__(self, request, scope, param, param_index, fixturedef):
        self._parent_request = request
        self.fixturename = fixturedef.argname
        if param is not NOTSET:
            self.param = param
        self.param_index = param_index
        self.scope = scope
        self._fixturedef = fixturedef
        self.addfinalizer = fixturedef.addfinalizer
        self._pyfuncitem = request._pyfuncitem
        self._funcargs  = request._funcargs
        self._fixturedefs = request._fixturedefs
        self._arg2fixturedefs = request._arg2fixturedefs
        self._arg2index = request._arg2index
        self.fixturenames = request.fixturenames
        self._fixturemanager = request._fixturemanager

    def __repr__(self):
        return "<SubRequest %r for %r>" % (self.fixturename, self._pyfuncitem)


class ScopeMismatchError(Exception):
    """ A fixture function tries to use a different fixture function which
    which has a lower scope (e.g. a Session one calls a function one)
    """

scopes = "session module class function".split()
scopenum_function = scopes.index("function")
def scopemismatch(currentscope, newscope):
    return scopes.index(newscope) > scopes.index(currentscope)


class FixtureLookupError(LookupError):
    """ could not return a requested Fixture (missing or invalid). """
    def __init__(self, argname, request, msg=None):
        self.argname = argname
        self.request = request
        self.fixturestack = request._get_fixturestack()
        self.msg = msg

    def formatrepr(self):
        tblines = []
        addline = tblines.append
        stack = [self.request._pyfuncitem.obj]
        stack.extend(map(lambda x: x.func, self.fixturestack))
        msg = self.msg
        if msg is not None:
            stack = stack[:-1] # the last fixture raise an error, let's present
                               # it at the requesting side
        for function in stack:
            fspath, lineno = getfslineno(function)
            try:
                lines, _ = inspect.getsourcelines(get_real_func(function))
            except IOError:
                error_msg = "file %s, line %s: source code not available"
                addline(error_msg % (fspath, lineno+1))
            else:
                addline("file %s, line %s" % (fspath, lineno+1))
                for i, line in enumerate(lines):
                    line = line.rstrip()
                    addline("  " + line)
                    if line.lstrip().startswith('def'):
                        break

        if msg is None:
            fm = self.request._fixturemanager
            available = []
            for name, fixturedef in fm._arg2fixturedefs.items():
                parentid = self.request._pyfuncitem.parent.nodeid
                faclist = list(fm._matchfactories(fixturedef, parentid))
                if faclist:
                    available.append(name)
            msg = "fixture %r not found" % (self.argname,)
            msg += "\n available fixtures: %s" %(", ".join(available),)
            msg += "\n use 'py.test --fixtures [testpath]' for help on them."

        return FixtureLookupErrorRepr(fspath, lineno, tblines, msg, self.argname)

class FixtureLookupErrorRepr(TerminalRepr):
    def __init__(self, filename, firstlineno, tblines, errorstring, argname):
        self.tblines = tblines
        self.errorstring = errorstring
        self.filename = filename
        self.firstlineno = firstlineno
        self.argname = argname

    def toterminal(self, tw):
        #tw.line("FixtureLookupError: %s" %(self.argname), red=True)
        for tbline in self.tblines:
            tw.line(tbline.rstrip())
        for line in self.errorstring.split("\n"):
            tw.line("        " + line.strip(), red=True)
        tw.line()
        tw.line("%s:%d" % (self.filename, self.firstlineno+1))

class FixtureManager:
    """
    pytest fixtures definitions and information is stored and managed
    from this class.

    During collection fm.parsefactories() is called multiple times to parse
    fixture function definitions into FixtureDef objects and internal
    data structures.

    During collection of test functions, metafunc-mechanics instantiate
    a FuncFixtureInfo object which is cached per node/func-name.
    This FuncFixtureInfo object is later retrieved by Function nodes
    which themselves offer a fixturenames attribute.

    The FuncFixtureInfo object holds information about fixtures and FixtureDefs
    relevant for a particular function.  An initial list of fixtures is
    assembled like this:

    - ini-defined usefixtures
    - autouse-marked fixtures along the collection chain up from the function
    - usefixtures markers at module/class/function level
    - test function funcargs

    Subsequently the funcfixtureinfo.fixturenames attribute is computed
    as the closure of the fixtures needed to setup the initial fixtures,
    i. e. fixtures needed by fixture functions themselves are appended
    to the fixturenames list.

    Upon the test-setup phases all fixturenames are instantiated, retrieved
    by a lookup of their FuncFixtureInfo.
    """

    _argprefix = "pytest_funcarg__"
    FixtureLookupError = FixtureLookupError
    FixtureLookupErrorRepr = FixtureLookupErrorRepr

    def __init__(self, session):
        self.session = session
        self.config = session.config
        self._arg2fixturedefs = {}
        self._holderobjseen = set()
        self._arg2finish = {}
        self._nodeid_and_autousenames = [("", self.config.getini("usefixtures"))]
        session.config.pluginmanager.register(self, "funcmanage")


    def getfixtureinfo(self, node, func, cls, funcargs=True):
        if funcargs and not hasattr(node, "nofuncargs"):
            if cls is not None:
                startindex = 1
            else:
                startindex = None
            argnames = getfuncargnames(func, startindex)
        else:
            argnames = ()
        usefixtures = getattr(func, "usefixtures", None)
        initialnames = argnames
        if usefixtures is not None:
            initialnames = usefixtures.args + initialnames
        fm = node.session._fixturemanager
        names_closure, arg2fixturedefs = fm.getfixtureclosure(initialnames,
                                                              node)
        return FuncFixtureInfo(argnames, names_closure, arg2fixturedefs)

    def pytest_plugin_registered(self, plugin):
        nodeid = None
        try:
            p = py.path.local(plugin.__file__)
        except AttributeError:
            pass
        else:
            # construct the base nodeid which is later used to check
            # what fixtures are visible for particular tests (as denoted
            # by their test id)
            if p.basename.startswith("conftest.py"):
                nodeid = p.dirpath().relto(self.config.rootdir)
                if p.sep != "/":
                    nodeid = nodeid.replace(p.sep, "/")
        self.parsefactories(plugin, nodeid)

    def _getautousenames(self, nodeid):
        """ return a tuple of fixture names to be used. """
        autousenames = []
        for baseid, basenames in self._nodeid_and_autousenames:
            if nodeid.startswith(baseid):
                if baseid:
                    i = len(baseid)
                    nextchar = nodeid[i:i+1]
                    if nextchar and nextchar not in ":/":
                        continue
                autousenames.extend(basenames)
        # make sure autousenames are sorted by scope, scopenum 0 is session
        autousenames.sort(
            key=lambda x: self._arg2fixturedefs[x][-1].scopenum)
        return autousenames

    def getfixtureclosure(self, fixturenames, parentnode):
        # collect the closure of all fixtures , starting with the given
        # fixturenames as the initial set.  As we have to visit all
        # factory definitions anyway, we also return a arg2fixturedefs
        # mapping so that the caller can reuse it and does not have
        # to re-discover fixturedefs again for each fixturename
        # (discovering matching fixtures for a given name/node is expensive)

        parentid = parentnode.nodeid
        fixturenames_closure = self._getautousenames(parentid)
        def merge(otherlist):
            for arg in otherlist:
                if arg not in fixturenames_closure:
                    fixturenames_closure.append(arg)
        merge(fixturenames)
        arg2fixturedefs = {}
        lastlen = -1
        while lastlen != len(fixturenames_closure):
            lastlen = len(fixturenames_closure)
            for argname in fixturenames_closure:
                if argname in arg2fixturedefs:
                    continue
                fixturedefs = self.getfixturedefs(argname, parentid)
                if fixturedefs:
                    arg2fixturedefs[argname] = fixturedefs
                    merge(fixturedefs[-1].argnames)
        return fixturenames_closure, arg2fixturedefs

    def pytest_generate_tests(self, metafunc):
        for argname in metafunc.fixturenames:
            faclist = metafunc._arg2fixturedefs.get(argname)
            if faclist:
                fixturedef = faclist[-1]
                if fixturedef.params is not None:
                    func_params = getattr(getattr(metafunc.function, 'parametrize', None), 'args', [[None]])
                    # skip directly parametrized arguments
                    if argname not in func_params and argname not in func_params[0]:
                        metafunc.parametrize(argname, fixturedef.params,
                                             indirect=True, scope=fixturedef.scope,
                                             ids=fixturedef.ids)
            else:
                continue # will raise FixtureLookupError at setup time

    def pytest_collection_modifyitems(self, items):
        # separate parametrized setups
        items[:] = reorder_items(items)

    def parsefactories(self, node_or_obj, nodeid=NOTSET, unittest=False):
        if nodeid is not NOTSET:
            holderobj = node_or_obj
        else:
            holderobj = node_or_obj.obj
            nodeid = node_or_obj.nodeid
        if holderobj in self._holderobjseen:
            return
        self._holderobjseen.add(holderobj)
        autousenames = []
        for name in dir(holderobj):
            obj = getattr(holderobj, name, None)
            if not callable(obj):
                continue
            # fixture functions have a pytest_funcarg__ prefix (pre-2.3 style)
            # or are "@pytest.fixture" marked
            marker = getfixturemarker(obj)
            if marker is None:
                if not name.startswith(self._argprefix):
                    continue
                marker = defaultfuncargprefixmarker
                name = name[len(self._argprefix):]
            elif not isinstance(marker, FixtureFunctionMarker):
                # magic globals  with __getattr__ might have got us a wrong
                # fixture attribute
                continue
            else:
                assert not name.startswith(self._argprefix)
            fixturedef = FixtureDef(self, nodeid, name, obj,
                                    marker.scope, marker.params,
                                    yieldctx=marker.yieldctx,
                                    unittest=unittest, ids=marker.ids)
            faclist = self._arg2fixturedefs.setdefault(name, [])
            if fixturedef.has_location:
                faclist.append(fixturedef)
            else:
                # fixturedefs with no location are at the front
                # so this inserts the current fixturedef after the
                # existing fixturedefs from external plugins but
                # before the fixturedefs provided in conftests.
                i = len([f for f in faclist if not f.has_location])
                faclist.insert(i, fixturedef)
            if marker.autouse:
                autousenames.append(name)
        if autousenames:
            self._nodeid_and_autousenames.append((nodeid or '', autousenames))

    def getfixturedefs(self, argname, nodeid):
        try:
            fixturedefs = self._arg2fixturedefs[argname]
        except KeyError:
            return None
        else:
            return tuple(self._matchfactories(fixturedefs, nodeid))

    def _matchfactories(self, fixturedefs, nodeid):
        for fixturedef in fixturedefs:
            if nodeid.startswith(fixturedef.baseid):
                yield fixturedef


def fail_fixturefunc(fixturefunc, msg):
    fs, lineno = getfslineno(fixturefunc)
    location = "%s:%s" % (fs, lineno+1)
    source = py.code.Source(fixturefunc)
    pytest.fail(msg + ":\n\n" + str(source.indent()) + "\n" + location,
                pytrace=False)

def call_fixture_func(fixturefunc, request, kwargs, yieldctx):
    if yieldctx:
        if not is_generator(fixturefunc):
            fail_fixturefunc(fixturefunc,
                msg="yield_fixture requires yield statement in function")
        iter = fixturefunc(**kwargs)
        next = getattr(iter, "__next__", None)
        if next is None:
            next = getattr(iter, "next")
        res = next()
        def teardown():
            try:
                next()
            except StopIteration:
                pass
            else:
                fail_fixturefunc(fixturefunc,
                    "yield_fixture function has more than one 'yield'")
        request.addfinalizer(teardown)
    else:
        if is_generator(fixturefunc):
            fail_fixturefunc(fixturefunc,
                msg="pytest.fixture functions cannot use ``yield``. "
                    "Instead write and return an inner function/generator "
                    "and let the consumer call and iterate over it.")
        res = fixturefunc(**kwargs)
    return res

class FixtureDef:
    """ A container for a factory definition. """
    def __init__(self, fixturemanager, baseid, argname, func, scope, params,
                 yieldctx, unittest=False, ids=None):
        self._fixturemanager = fixturemanager
        self.baseid = baseid or ''
        self.has_location = baseid is not None
        self.func = func
        self.argname = argname
        self.scope = scope
        self.scopenum = scopes.index(scope or "function")
        self.params = params
        startindex = unittest and 1 or None
        self.argnames = getfuncargnames(func, startindex=startindex)
        self.yieldctx = yieldctx
        self.unittest = unittest
        self.ids = ids
        self._finalizer = []

    def addfinalizer(self, finalizer):
        self._finalizer.append(finalizer)

    def finish(self):
        try:
            while self._finalizer:
                func = self._finalizer.pop()
                func()
        finally:
            # even if finalization fails, we invalidate
            # the cached fixture value
            if hasattr(self, "cached_result"):
                del self.cached_result

    def execute(self, request):
        # get required arguments and register our own finish()
        # with their finalization
        kwargs = {}
        for argname in self.argnames:
            fixturedef = request._get_active_fixturedef(argname)
            result, arg_cache_key, exc = fixturedef.cached_result
            request._check_scope(argname, request.scope, fixturedef.scope)
            kwargs[argname] = result
            if argname != "request":
                fixturedef.addfinalizer(self.finish)

        my_cache_key = request.param_index
        cached_result = getattr(self, "cached_result", None)
        if cached_result is not None:
            result, cache_key, err = cached_result
            if my_cache_key == cache_key:
                if err is not None:
                    py.builtin._reraise(*err)
                else:
                    return result
            # we have a previous but differently parametrized fixture instance
            # so we need to tear it down before creating a new one
            self.finish()
            assert not hasattr(self, "cached_result")

        if self.unittest:
            result = self.func(request.instance, **kwargs)
        else:
            fixturefunc = self.func
            # the fixture function needs to be bound to the actual
            # request.instance so that code working with "self" behaves
            # as expected.
            if request.instance is not None:
                fixturefunc = getimfunc(self.func)
                if fixturefunc != self.func:
                    fixturefunc = fixturefunc.__get__(request.instance)
            try:
                result = call_fixture_func(fixturefunc, request, kwargs,
                                           self.yieldctx)
            except Exception:
                self.cached_result = (None, my_cache_key, sys.exc_info())
                raise
        self.cached_result = (result, my_cache_key, None)
        return result

    def __repr__(self):
        return ("<FixtureDef name=%r scope=%r baseid=%r >" %
                (self.argname, self.scope, self.baseid))

def num_mock_patch_args(function):
    """ return number of arguments used up by mock arguments (if any) """
    patchings = getattr(function, "patchings", None)
    if not patchings:
        return 0
    mock = sys.modules.get("mock", sys.modules.get("unittest.mock", None))
    if mock is not None:
        return len([p for p in patchings
                        if not p.attribute_name and p.new is mock.DEFAULT])
    return len(patchings)


def getfuncargnames(function, startindex=None):
    # XXX merge with main.py's varnames
    #assert not inspect.isclass(function)
    realfunction = function
    while hasattr(realfunction, "__wrapped__"):
        realfunction = realfunction.__wrapped__
    if startindex is None:
        startindex = inspect.ismethod(function) and 1 or 0
    if realfunction != function:
        startindex += num_mock_patch_args(function)
        function = realfunction
    if isinstance(function, functools.partial):
        argnames = inspect.getargs(py.code.getrawcode(function.func))[0]
        partial = function
        argnames = argnames[len(partial.args):]
        if partial.keywords:
            for kw in partial.keywords:
                argnames.remove(kw)
    else:
        argnames = inspect.getargs(py.code.getrawcode(function))[0]
    defaults = getattr(function, 'func_defaults',
                       getattr(function, '__defaults__', None)) or ()
    numdefaults = len(defaults)
    if numdefaults:
        return tuple(argnames[startindex:-numdefaults])
    return tuple(argnames[startindex:])

# algorithm for sorting on a per-parametrized resource setup basis
# it is called for scopenum==0 (session) first and performs sorting
# down to the lower scopes such as to minimize number of "high scope"
# setups and teardowns

def reorder_items(items):
    argkeys_cache = {}
    for scopenum in range(0, scopenum_function):
        argkeys_cache[scopenum] = d = {}
        for item in items:
            keys = set(get_parametrized_fixture_keys(item, scopenum))
            if keys:
                d[item] = keys
    return reorder_items_atscope(items, set(), argkeys_cache, 0)

def reorder_items_atscope(items, ignore, argkeys_cache, scopenum):
    if scopenum >= scopenum_function or len(items) < 3:
        return items
    items_done = []
    while 1:
        items_before, items_same, items_other, newignore = \
                slice_items(items, ignore, argkeys_cache[scopenum])
        items_before = reorder_items_atscope(
                            items_before, ignore, argkeys_cache,scopenum+1)
        if items_same is None:
            # nothing to reorder in this scope
            assert items_other is None
            return items_done + items_before
        items_done.extend(items_before)
        items = items_same + items_other
        ignore = newignore


def slice_items(items, ignore, scoped_argkeys_cache):
    # we pick the first item which uses a fixture instance in the
    # requested scope and which we haven't seen yet.  We slice the input
    # items list into a list of items_nomatch, items_same and
    # items_other
    if scoped_argkeys_cache:  # do we need to do work at all?
        it = iter(items)
        # first find a slicing key
        for i, item in enumerate(it):
            argkeys = scoped_argkeys_cache.get(item)
            if argkeys is not None:
                argkeys = argkeys.difference(ignore)
                if argkeys:  # found a slicing key
                    slicing_argkey = argkeys.pop()
                    items_before = items[:i]
                    items_same = [item]
                    items_other = []
                    # now slice the remainder of the list
                    for item in it:
                        argkeys = scoped_argkeys_cache.get(item)
                        if argkeys and slicing_argkey in argkeys and \
                            slicing_argkey not in ignore:
                            items_same.append(item)
                        else:
                            items_other.append(item)
                    newignore = ignore.copy()
                    newignore.add(slicing_argkey)
                    return (items_before, items_same, items_other, newignore)
    return items, None, None, None

def get_parametrized_fixture_keys(item, scopenum):
    """ return list of keys for all parametrized arguments which match
    the specified scope. """
    assert scopenum < scopenum_function  # function
    try:
        cs = item.callspec
    except AttributeError:
        pass
    else:
        # cs.indictes.items() is random order of argnames but
        # then again different functions (items) can change order of
        # arguments so it doesn't matter much probably
        for argname, param_index in cs.indices.items():
            if cs._arg2scopenum[argname] != scopenum:
                continue
            if scopenum == 0:    # session
                key = (argname, param_index)
            elif scopenum == 1:  # module
                key = (argname, param_index, item.fspath)
            elif scopenum == 2:  # class
                key = (argname, param_index, item.fspath, item.cls)
            yield key


def xunitsetup(obj, name):
    meth = getattr(obj, name, None)
    if getfixturemarker(meth) is None:
        return meth

def getfixturemarker(obj):
    """ return fixturemarker or None if it doesn't exist or raised
    exceptions."""
    try:
        return getattr(obj, "_pytestfixturefunction", None)
    except KeyboardInterrupt:
        raise
    except Exception:
        # some objects raise errors like request (from flask import request)
        # we don't expect them to be fixture functions
        return None

scopename2class = {
    'class': Class,
    'module': Module,
    'function': pytest.Item,
}
def get_scope_node(node, scope):
    cls = scopename2class.get(scope)
    if cls is None:
        if scope == "session":
            return node.session
        raise ValueError("unknown scope")
    return node.getparent(cls)
<|MERGE_RESOLUTION|>--- conflicted
+++ resolved
@@ -23,20 +23,14 @@
 # used to work around a python2 exception info leak
 exc_clear = getattr(sys, 'exc_clear', lambda: None)
 
-<<<<<<< HEAD
-
 def filter_traceback(entry):
     return entry.path != cutdir1 and not entry.path.relto(cutdir2)
 
 
-def getfslineno(obj):
-    # xxx let decorators etc specify a sane ordering
-=======
 def get_real_func(obj):
     """gets the real function object of the (possibly) wrapped object by
     functools.wraps or functools.partial.
     """
->>>>>>> 412b43b2
     while hasattr(obj, "__wrapped__"):
         obj = obj.__wrapped__
     if isinstance(obj, functools.partial):
