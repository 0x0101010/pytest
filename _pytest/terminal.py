""" terminal reporting of the full testing process.

This is a good source for looking at the various reporting hooks.
"""
from __future__ import absolute_import, division, print_function

import itertools
import platform
import sys
import time
import warnings

import py
import six

<<<<<<< HEAD
import pluggy
import pytest
from _pytest.main import EXIT_OK, EXIT_TESTSFAILED, EXIT_INTERRUPTED, \
    EXIT_USAGEERROR, EXIT_NOTESTSCOLLECTED
=======
from _pytest import nodes
import _pytest._pluggy as pluggy
>>>>>>> 5631a862


def pytest_addoption(parser):
    group = parser.getgroup("terminal reporting", "reporting", after="general")
    group._addoption('-v', '--verbose', action="count",
                     dest="verbose", default=0, help="increase verbosity."),
    group._addoption('-q', '--quiet', action="count",
                     dest="quiet", default=0, help="decrease verbosity."),
    group._addoption('-r',
                     action="store", dest="reportchars", default='', metavar="chars",
                     help="show extra test summary info as specified by chars (f)ailed, "
                     "(E)error, (s)skipped, (x)failed, (X)passed, "
                     "(p)passed, (P)passed with output, (a)all except pP. "
                     "Warnings are displayed at all times except when "
                     "--disable-warnings is set")
    group._addoption('--disable-warnings', '--disable-pytest-warnings', default=False,
                     dest='disable_warnings', action='store_true',
                     help='disable warnings summary')
    group._addoption('-l', '--showlocals',
                     action="store_true", dest="showlocals", default=False,
                     help="show locals in tracebacks (disabled by default).")
    group._addoption('--tb', metavar="style",
                     action="store", dest="tbstyle", default='auto',
                     choices=['auto', 'long', 'short', 'no', 'line', 'native'],
                     help="traceback print mode (auto/long/short/line/native/no).")
    group._addoption('--fulltrace', '--full-trace',
                     action="store_true", default=False,
                     help="don't cut any tracebacks (default is to cut).")
    group._addoption('--color', metavar="color",
                     action="store", dest="color", default='auto',
                     choices=['yes', 'no', 'auto'],
                     help="color terminal output (yes/no/auto).")


def pytest_configure(config):
    config.option.verbose -= config.option.quiet
    reporter = TerminalReporter(config, sys.stdout)
    config.pluginmanager.register(reporter, 'terminalreporter')
    if config.option.debug or config.option.traceconfig:
        def mywriter(tags, args):
            msg = " ".join(map(str, args))
            reporter.write_line("[traceconfig] " + msg)
        config.trace.root.setprocessor("pytest:config", mywriter)


def getreportopt(config):
    reportopts = ""
    reportchars = config.option.reportchars
    if not config.option.disable_warnings and 'w' not in reportchars:
        reportchars += 'w'
    elif config.option.disable_warnings and 'w' in reportchars:
        reportchars = reportchars.replace('w', '')
    if reportchars:
        for char in reportchars:
            if char not in reportopts and char != 'a':
                reportopts += char
            elif char == 'a':
                reportopts = 'fEsxXw'
    return reportopts


def pytest_report_teststatus(report):
    if report.passed:
        letter = "."
    elif report.skipped:
        letter = "s"
    elif report.failed:
        letter = "F"
        if report.when != "call":
            letter = "f"
    return report.outcome, letter, report.outcome.upper()


class WarningReport:
    """
    Simple structure to hold warnings information captured by ``pytest_logwarning``.
    """

    def __init__(self, code, message, nodeid=None, fslocation=None):
        """
        :param code: unused
        :param str message: user friendly message about the warning
        :param str|None nodeid: node id that generated the warning (see ``get_location``).
        :param tuple|py.path.local fslocation:
            file system location of the source of the warning (see ``get_location``).
        """
        self.code = code
        self.message = message
        self.nodeid = nodeid
        self.fslocation = fslocation

    def get_location(self, config):
        """
        Returns the more user-friendly information about the location
        of a warning, or None.
        """
        if self.nodeid:
            return self.nodeid
        if self.fslocation:
            if isinstance(self.fslocation, tuple) and len(self.fslocation) >= 2:
                filename, linenum = self.fslocation[:2]
                relpath = py.path.local(filename).relto(config.invocation_dir)
                return '%s:%s' % (relpath, linenum)
            else:
                return str(self.fslocation)
        return None


class TerminalReporter:
    def __init__(self, config, file=None):
        import _pytest.config
        self.config = config
        self.verbosity = self.config.option.verbose
        self.showheader = self.verbosity >= 0
        self.showfspath = self.verbosity >= 0
        self.showlongtestinfo = self.verbosity > 0
        self._numcollected = 0

        self.stats = {}
        self.startdir = py.path.local()
        if file is None:
            file = sys.stdout
        self._writer = _pytest.config.create_terminal_writer(config, file)
        self.currentfspath = None
        self.reportchars = getreportopt(config)
        self.hasmarkup = self.writer.hasmarkup
        self.isatty = file.isatty()

    @property
    def writer(self):
        return self._writer

    @property
    def _tw(self):
        warnings.warn(DeprecationWarning('TerminalReporter._tw is deprecated, use TerminalReporter.writer instead'),
                      stacklevel=2)
        return self.writer

    def hasopt(self, char):
        char = {'xfailed': 'x', 'skipped': 's'}.get(char, char)
        return char in self.reportchars

    def write_fspath_result(self, nodeid, res):
        fspath = self.config.rootdir.join(nodeid.split("::")[0])
        if fspath != self.currentfspath:
            self.currentfspath = fspath
            fspath = self.startdir.bestrelpath(fspath)
            self.writer.line()
            self.writer.write(fspath + " ")
        self.writer.write(res)

    def write_ensure_prefix(self, prefix, extra="", **kwargs):
        if self.currentfspath != prefix:
            self.writer.line()
            self.currentfspath = prefix
            self.writer.write(prefix)
        if extra:
            self.writer.write(extra, **kwargs)
            self.currentfspath = -2

    def ensure_newline(self):
        if self.currentfspath:
            self.writer.line()
            self.currentfspath = None

    def write(self, content, **markup):
        self.writer.write(content, **markup)

    def write_line(self, line, **markup):
        if not isinstance(line, six.text_type):
            line = six.text_type(line, errors="replace")
        self.ensure_newline()
        self.writer.line(line, **markup)

    def rewrite(self, line, **markup):
        """
        Rewinds the terminal cursor to the beginning and writes the given line.

        :kwarg erase: if True, will also add spaces until the full terminal width to ensure
            previous lines are properly erased.

        The rest of the keyword arguments are markup instructions.
        """
        erase = markup.pop('erase', False)
        if erase:
            fill_count = self.writer.fullwidth - len(line)
            fill = ' ' * fill_count
        else:
            fill = ''
        line = str(line)
        self.writer.write("\r" + line + fill, **markup)

    def write_sep(self, sep, title=None, **markup):
        self.ensure_newline()
        self.writer.sep(sep, title, **markup)

    def section(self, title, sep="=", **kw):
        self.writer.sep(sep, title, **kw)

    def line(self, msg, **kw):
        self.writer.line(msg, **kw)

    def pytest_internalerror(self, excrepr):
        for line in six.text_type(excrepr).split("\n"):
            self.write_line("INTERNALERROR> " + line)
        return 1

    def pytest_logwarning(self, code, fslocation, message, nodeid):
        warnings = self.stats.setdefault("warnings", [])
        warning = WarningReport(code=code, fslocation=fslocation,
                                message=message, nodeid=nodeid)
        warnings.append(warning)

    def pytest_plugin_registered(self, plugin):
        if self.config.option.traceconfig:
            msg = "PLUGIN registered: %s" % (plugin,)
            # XXX this event may happen during setup/teardown time
            #     which unfortunately captures our output here
            #     which garbles our output if we use self.write_line
            self.write_line(msg)

    def pytest_deselected(self, items):
        self.stats.setdefault('deselected', []).extend(items)

    def pytest_runtest_logstart(self, nodeid, location):
        # ensure that the path is printed before the
        # 1st test of a module starts running
        if self.showlongtestinfo:
            line = self._locationline(nodeid, *location)
            self.write_ensure_prefix(line, "")
        elif self.showfspath:
            fsid = nodeid.split("::")[0]
            self.write_fspath_result(fsid, "")

    def pytest_runtest_logreport(self, report):
        rep = report
        res = self.config.hook.pytest_report_teststatus(report=rep)
        cat, letter, word = res
        self.stats.setdefault(cat, []).append(rep)
        self._tests_ran = True
        if not letter and not word:
            # probably passed setup/teardown
            return
        if self.verbosity <= 0:
            if not hasattr(rep, 'node') and self.showfspath:
                self.write_fspath_result(rep.nodeid, letter)
            else:
                self.writer.write(letter)
        else:
            if isinstance(word, tuple):
                word, markup = word
            else:
                if rep.passed:
                    markup = {'green': True}
                elif rep.failed:
                    markup = {'red': True}
                elif rep.skipped:
                    markup = {'yellow': True}
                else:
                    markup = {}
            line = self._locationline(rep.nodeid, *rep.location)
            if not hasattr(rep, 'node'):
                self.write_ensure_prefix(line, word, **markup)
                # self.writer.write(word, **markup)
            else:
                self.ensure_newline()
                if hasattr(rep, 'node'):
                    self.writer.write("[%s] " % rep.node.gateway.id)
                self.writer.write(word, **markup)
                self.writer.write(" " + line)
                self.currentfspath = -2

    def pytest_collection(self):
        if not self.isatty and self.config.option.verbose >= 1:
            self.write("collecting ... ", bold=True)

    def pytest_collectreport(self, report):
        if report.failed:
            self.stats.setdefault("error", []).append(report)
        elif report.skipped:
            self.stats.setdefault("skipped", []).append(report)
        items = [x for x in report.result if isinstance(x, pytest.Item)]
        self._numcollected += len(items)
        if self.isatty:
            # self.write_fspath_result(report.nodeid, 'E')
            self.report_collect()

    def report_collect(self, final=False):
        if self.config.option.verbose < 0:
            return

        errors = len(self.stats.get('error', []))
        skipped = len(self.stats.get('skipped', []))
        if final:
            line = "collected "
        else:
            line = "collecting "
        line += str(self._numcollected) + " item" + ('' if self._numcollected == 1 else 's')
        if errors:
            line += " / %d errors" % errors
        if skipped:
            line += " / %d skipped" % skipped
        if self.isatty:
            self.rewrite(line, bold=True, erase=True)
            if final:
                self.write('\n')
        else:
            self.write_line(line)

    def pytest_collection_modifyitems(self):
        self.report_collect(True)

    @pytest.hookimpl(trylast=True)
    def pytest_sessionstart(self, session):
        self._sessionstarttime = time.time()
        if not self.showheader:
            return
        self.write_sep("=", "test session starts", bold=True)
        verinfo = platform.python_version()
        msg = "platform %s -- Python %s" % (sys.platform, verinfo)
        if hasattr(sys, 'pypy_version_info'):
            verinfo = ".".join(map(str, sys.pypy_version_info[:3]))
            msg += "[pypy-%s-%s]" % (verinfo, sys.pypy_version_info[3])
        msg += ", pytest-%s, py-%s, pluggy-%s" % (
               pytest.__version__, py.__version__, pluggy.__version__)
        if self.verbosity > 0 or self.config.option.debug or \
           getattr(self.config.option, 'pastebin', None):
            msg += " -- " + str(sys.executable)
        self.write_line(msg)
        lines = self.config.hook.pytest_report_header(
            config=self.config, startdir=self.startdir)
        self._write_report_lines_from_hooks(lines)

    def _write_report_lines_from_hooks(self, lines):
        lines.reverse()
        for line in flatten(lines):
            self.write_line(line)

    def pytest_report_header(self, config):
        inifile = ""
        if config.inifile:
            inifile = " " + config.rootdir.bestrelpath(config.inifile)
        lines = ["rootdir: %s, inifile:%s" % (config.rootdir, inifile)]

        plugininfo = config.pluginmanager.list_plugin_distinfo()
        if plugininfo:

            lines.append(
                "plugins: %s" % ", ".join(_plugin_nameversions(plugininfo)))
        return lines

    def pytest_collection_finish(self, session):
        if self.config.option.collectonly:
            self._printcollecteditems(session.items)
            if self.stats.get('failed'):
                self.writer.sep("!", "collection failures")
                for rep in self.stats.get('failed'):
                    rep.toterminal(self.writer)
                return 1
            return 0
        lines = self.config.hook.pytest_report_collectionfinish(
            config=self.config, startdir=self.startdir, items=session.items)
        self._write_report_lines_from_hooks(lines)

    def _printcollecteditems(self, items):
        # to print out items and their parent collectors
        # we take care to leave out Instances aka ()
        # because later versions are going to get rid of them anyway
        if self.config.option.verbose < 0:
            if self.config.option.verbose < -1:
                counts = {}
                for item in items:
                    name = item.nodeid.split('::', 1)[0]
                    counts[name] = counts.get(name, 0) + 1
                for name, count in sorted(counts.items()):
                    self.writer.line("%s: %d" % (name, count))
            else:
                for item in items:
                    nodeid = item.nodeid
                    nodeid = nodeid.replace("::()::", "::")
                    self.writer.line(nodeid)
            return
        stack = []
        indent = ""
        for item in items:
            needed_collectors = item.listchain()[1:]  # strip root node
            while stack:
                if stack == needed_collectors[:len(stack)]:
                    break
                stack.pop()
            for col in needed_collectors[len(stack):]:
                stack.append(col)
                # if col.name == "()":
                #    continue
                indent = (len(stack) - 1) * "  "
                self.writer.line("%s%s" % (indent, col))

    @pytest.hookimpl(hookwrapper=True)
    def pytest_sessionfinish(self, exitstatus):
        outcome = yield
        outcome.get_result()
        self.writer.line("")
        summary_exit_codes = (
            EXIT_OK, EXIT_TESTSFAILED, EXIT_INTERRUPTED, EXIT_USAGEERROR,
            EXIT_NOTESTSCOLLECTED)
        if exitstatus in summary_exit_codes:
            self.config.hook.pytest_terminal_summary(terminalreporter=self,
                                                     exitstatus=exitstatus)
            self.summary_errors()
            self.summary_failures()
            self.summary_warnings()
            self.summary_passes()
        if exitstatus == EXIT_INTERRUPTED:
            self._report_keyboardinterrupt()
            del self._keyboardinterrupt_memo
        self.summary_deselected()
        self.summary_stats()

    def pytest_keyboard_interrupt(self, excinfo):
        self._keyboardinterrupt_memo = excinfo.getrepr(funcargs=True)

    def pytest_unconfigure(self):
        if hasattr(self, '_keyboardinterrupt_memo'):
            self._report_keyboardinterrupt()

    def _report_keyboardinterrupt(self):
        excrepr = self._keyboardinterrupt_memo
        msg = excrepr.reprcrash.message
        self.write_sep("!", msg)
        if "KeyboardInterrupt" in msg:
            if self.config.option.fulltrace:
                excrepr.toterminal(self.writer)
            else:
                self.writer.line("to show a full traceback on KeyboardInterrupt use --fulltrace", yellow=True)
                excrepr.reprcrash.toterminal(self.writer)

    def _locationline(self, nodeid, fspath, lineno, domain):
        def mkrel(nodeid):
            line = self.config.cwd_relative_nodeid(nodeid)
            if domain and line.endswith(domain):
                line = line[:-len(domain)]
                l = domain.split("[")
                l[0] = l[0].replace('.', '::')  # don't replace '.' in params
                line += "[".join(l)
            return line
        # collect_fspath comes from testid which has a "/"-normalized path

        if fspath:
            res = mkrel(nodeid).replace("::()", "")  # parens-normalization
            if nodeid.split("::")[0] != fspath.replace("\\", nodes.SEP):
                res += " <- " + self.startdir.bestrelpath(fspath)
        else:
            res = "[location]"
        return res + " "

    def _getfailureheadline(self, rep):
        if hasattr(rep, 'location'):
            fspath, lineno, domain = rep.location
            return domain
        else:
            return "test session"  # XXX?

    def _getcrashline(self, rep):
        try:
            return str(rep.longrepr.reprcrash)
        except AttributeError:
            try:
                return str(rep.longrepr)[:50]
            except AttributeError:
                return ""

    #
    # summaries for sessionfinish
    #
    def getreports(self, name):
        l = []
        for x in self.stats.get(name, []):
            if not hasattr(x, '_pdbshown'):
                l.append(x)
        return l

    def summary_warnings(self):
        if self.hasopt("w"):
            all_warnings = self.stats.get("warnings")
            if not all_warnings:
                return

            grouped = itertools.groupby(all_warnings, key=lambda wr: wr.get_location(self.config))

            self.write_sep("=", "warnings summary", yellow=True, bold=False)
            for location, warning_records in grouped:
                self.writer.line(str(location) or '<undetermined location>')
                for w in warning_records:
                    lines = w.message.splitlines()
                    indented = '\n'.join('  ' + x for x in lines)
                    self.writer.line(indented)
                self.writer.line()
            self.writer.line('-- Docs: http://doc.pytest.org/en/latest/warnings.html')

    def summary_passes(self):
        if self.config.option.tbstyle != "no":
            if self.hasopt("P"):
                reports = self.getreports('passed')
                if not reports:
                    return
                self.write_sep("=", "PASSES")
                for rep in reports:
                    msg = self._getfailureheadline(rep)
                    self.write_sep("_", msg)
                    self._outrep_summary(rep)

    def print_teardown_sections(self, rep):
        for secname, content in rep.sections:
            if 'teardown' in secname:
                self.writer.sep('-', secname)
                if content[-1:] == "\n":
                    content = content[:-1]
                self.writer.line(content)

    def summary_failures(self):
        if self.config.option.tbstyle != "no":
            reports = self.getreports('failed')
            if not reports:
                return
            self.write_sep("=", "FAILURES")
            for rep in reports:
                if self.config.option.tbstyle == "line":
                    line = self._getcrashline(rep)
                    self.write_line(line)
                else:
                    msg = self._getfailureheadline(rep)
                    markup = {'red': True, 'bold': True}
                    self.write_sep("_", msg, **markup)
                    self._outrep_summary(rep)
                    for report in self.getreports(''):
                        if report.nodeid == rep.nodeid and report.when == 'teardown':
                            self.print_teardown_sections(report)

    def summary_errors(self):
        if self.config.option.tbstyle != "no":
            reports = self.getreports('error')
            if not reports:
                return
            self.write_sep("=", "ERRORS")
            for rep in self.stats['error']:
                msg = self._getfailureheadline(rep)
                if not hasattr(rep, 'when'):
                    # collect
                    msg = "ERROR collecting " + msg
                elif rep.when == "setup":
                    msg = "ERROR at setup of " + msg
                elif rep.when == "teardown":
                    msg = "ERROR at teardown of " + msg
                self.write_sep("_", msg)
                self._outrep_summary(rep)

    def _outrep_summary(self, rep):
        rep.toterminal(self.writer)
        for secname, content in rep.sections:
            self.writer.sep("-", secname)
            if content[-1:] == "\n":
                content = content[:-1]
            self.writer.line(content)

    def summary_stats(self):
        session_duration = time.time() - self._sessionstarttime
        (line, color) = build_summary_stats_line(self.stats)
        msg = "%s in %.2f seconds" % (line, session_duration)
        markup = {color: True, 'bold': True}

        if self.verbosity >= 0:
            self.write_sep("=", msg, **markup)
        if self.verbosity == -1:
            self.write_line(msg, **markup)

    def summary_deselected(self):
        if 'deselected' in self.stats:
            self.write_sep("=", "%d tests deselected" % (
                len(self.stats['deselected'])), bold=True)


def repr_pythonversion(v=None):
    if v is None:
        v = sys.version_info
    try:
        return "%s.%s.%s-%s-%s" % v
    except (TypeError, ValueError):
        return str(v)


def flatten(l):
    for x in l:
        if isinstance(x, (list, tuple)):
            for y in flatten(x):
                yield y
        else:
            yield x


def build_summary_stats_line(stats):
    keys = ("failed passed skipped deselected "
            "xfailed xpassed warnings error").split()
    unknown_key_seen = False
    for key in stats.keys():
        if key not in keys:
            if key:  # setup/teardown reports have an empty key, ignore them
                keys.append(key)
                unknown_key_seen = True
    parts = []
    for key in keys:
        val = stats.get(key, None)
        if val:
            parts.append("%d %s" % (len(val), key))

    if parts:
        line = ", ".join(parts)
    else:
        line = "no tests ran"

    if 'failed' in stats or 'error' in stats:
        color = 'red'
    elif 'warnings' in stats or unknown_key_seen:
        color = 'yellow'
    elif 'passed' in stats:
        color = 'green'
    else:
        color = 'yellow'

    return (line, color)


def _plugin_nameversions(plugininfo):
    l = []
    for plugin, dist in plugininfo:
        # gets us name and version!
        name = '{dist.project_name}-{dist.version}'.format(dist=dist)
        # questionable convenience, but it keeps things short
        if name.startswith("pytest-"):
            name = name[7:]
        # we decided to print python package names
        # they can have more than one plugin
        if name not in l:
            l.append(name)
    return l<|MERGE_RESOLUTION|>--- conflicted
+++ resolved
@@ -10,18 +10,14 @@
 import time
 import warnings
 
+import pluggy
 import py
 import six
 
-<<<<<<< HEAD
-import pluggy
 import pytest
+from _pytest import nodes
 from _pytest.main import EXIT_OK, EXIT_TESTSFAILED, EXIT_INTERRUPTED, \
     EXIT_USAGEERROR, EXIT_NOTESTSCOLLECTED
-=======
-from _pytest import nodes
-import _pytest._pluggy as pluggy
->>>>>>> 5631a862
 
 
 def pytest_addoption(parser):
