--- conflicted
+++ resolved
@@ -308,7 +308,6 @@
             ])
             assert result.ret == 4  # usage error only if item not found
 
-<<<<<<< HEAD
     def test_report_all_failed_collections_initargs(self, testdir):
         testdir.makepyfile(test_a="def", test_b="def")
         result = testdir.runpytest("test_a.py::a", "test_b.py::b")
@@ -316,7 +315,7 @@
             "*ERROR*test_a.py::a*",
             "*ERROR*test_b.py::b*",
         ])
-=======
+
     def test_namespace_import_doesnt_confuse_import_hook(self, testdir):
         # Ref #383. Python 3.3's namespace package messed with our import hooks
         # Importing a module that didn't exist, even if the ImportError was
@@ -334,7 +333,6 @@
         """)
         res = testdir.runpytest(p.basename)
         assert res.ret == 0
->>>>>>> 177637bf
 
 
 class TestInvocationVariants:
