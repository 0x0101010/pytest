--- conflicted
+++ resolved
@@ -192,7 +192,6 @@
     def stopTest(self, testcase):
         pass
 
-<<<<<<< HEAD
     def _expecting_failure(self, test_method) -> bool:
         """Return True if the given unittest method (or the entire class) is marked
         with @expectedFailure"""
@@ -203,6 +202,7 @@
         return bool(expecting_failure_class or expecting_failure_method)
 
     def runtest(self):
+        # TODO: move testcase reporter into separate class, this shouldnt be on item
         import unittest
 
         testMethod = getattr(self._testcase, self._testcase._testMethodName)
@@ -227,26 +227,6 @@
 
         setattr(self._testcase, self._testcase._testMethodName, wrapped_testMethod)
         try:
-=======
-    def _handle_skip(self):
-        # implements the skipping machinery (see #2137)
-        # analog to pythons Lib/unittest/case.py:run
-        test_method = getattr(self._testcase, self._testcase._testMethodName)
-        if getattr(self._testcase.__class__, "__unittest_skip__", False) or getattr(
-            test_method, "__unittest_skip__", False
-        ):
-            # If the class or method was skipped.
-            skip_why = getattr(
-                self._testcase.__class__, "__unittest_skip_why__", ""
-            ) or getattr(test_method, "__unittest_skip_why__", "")
-            self._testcase._addSkip(self, self._testcase, skip_why)
-            return True
-        return False
-
-    def runtest(self):
-        if self.config.pluginmanager.get_plugin("pdbinvoke") is None:
-            # TODO: move testcase reporter into separate class, this shouldnt be on item
->>>>>>> c9ec7248
             self._testcase(result=self)
         except _GetOutOf_testPartExecutor as exc:
             raise exc.args[0] from exc.args[0]
