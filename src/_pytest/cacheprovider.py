"""
merged implementation of the cache provider

the name cache was not chosen to ensure pluggy automatically
ignores the external pytest-cache
"""
from __future__ import absolute_import, division, print_function
from collections import OrderedDict

import py
import six
import attr

import pytest
import json
import shutil

from . import paths
from .compat import _PY2 as PY2, Path

README_CONTENT = u"""\
# pytest cache directory #

This directory contains data from the pytest's cache plugin,
which provides the `--lf` and `--ff` options, as well as the `cache` fixture.

**Do not** commit this to version control.

See [the docs](https://docs.pytest.org/en/latest/cache.html) for more information.
"""


@attr.s
class Cache(object):
<<<<<<< HEAD

    _cachedir = attr.ib(repr=False)
    _warn = attr.ib(repr=False)

    @classmethod
    def for_config(cls, config):
        cachedir = cls.cache_dir_from_config(config)
        if config.getoption("cacheclear") and cachedir.exists():
            shutil.rmtree(str(cachedir))
            cachedir.mkdir()
        return cls(cachedir, config.warn)
=======
    def __init__(self, config):
        self.config = config
        self._cachedir = Cache.cache_dir_from_config(config)
        self.trace = config.trace.root.get("cache")
        if config.getoption("cacheclear"):
            self.trace("clearing cachedir")
            if self._cachedir.check():
                self._cachedir.remove()
            self._cachedir.mkdir()
>>>>>>> f93995e1

    @staticmethod
    def cache_dir_from_config(config):
        return paths.resolve_from_str(config.getini("cache_dir"), config.rootdir)

    def warn(self, fmt, **args):
        self._warn(code="I9", message=fmt.format(**args) if args else fmt)

    def makedir(self, name):
        """ return a directory path object with the given name.  If the
        directory does not yet exist, it will be created.  You can use it
        to manage files likes e. g. store/retrieve database
        dumps across test sessions.

        :param name: must be a string not containing a ``/`` separator.
             Make sure the name contains your plugin or application
             identifiers to prevent clashes with other cache users.
        """
        name = Path(name)
        if len(name.parts) > 1:
            raise ValueError("name is not allowed to contain path separators")
        res = self._cachedir.joinpath("d", name)
        res.mkdir(exist_ok=True, parents=True)
        return py.path.local(res)

    def _getvaluepath(self, key):
        return self._cachedir.joinpath("v", Path(key))

    def get(self, key, default):
        """ return cached value for the given key.  If no value
        was yet cached or the value cannot be read, the specified
        default is returned.

        :param key: must be a ``/`` separated value. Usually the first
             name is the name of your plugin or your application.
        :param default: must be provided in case of a cache-miss or
             invalid cache values.

        """
        path = self._getvaluepath(key)
        try:
            with path.open("r") as f:
                return json.load(f)
        except (ValueError, IOError, OSError):
            return default

    def set(self, key, value):
        """ save value for the given key.

        :param key: must be a ``/`` separated value. Usually the first
             name is the name of your plugin or your application.
        :param value: must be of any combination of basic
               python types, including nested types
               like e. g. lists of dictionaries.
        """
        path = self._getvaluepath(key)
        try:
            path.parent.mkdir(exist_ok=True, parents=True)
        except (IOError, OSError):
            self.warn("could not create cache path {path}", path=path)
            return
        try:
            f = path.open("wb" if PY2 else "w")
        except (IOError, OSError):
            self.warn("cache could not write path {path}", path=path)
        else:
            with f:
                json.dump(value, f, indent=2, sort_keys=True)
                self._ensure_readme()

    def _ensure_readme(self):

        if self._cachedir.is_dir():
            readme_path = self._cachedir / "README.md"
            if not readme_path.is_file():
                readme_path.write_text(README_CONTENT)


class LFPlugin(object):
    """ Plugin which implements the --lf (run last-failing) option """

    def __init__(self, config):
        self.config = config
        active_keys = "lf", "failedfirst"
        self.active = any(config.getoption(key) for key in active_keys)
        self.lastfailed = config.cache.get("cache/lastfailed", {})
        self._previously_failed_count = None
        self._no_failures_behavior = self.config.getoption("last_failed_no_failures")

    def pytest_report_collectionfinish(self):
        if self.active:
            if not self._previously_failed_count:
                mode = "run {} (no recorded failures)".format(
                    self._no_failures_behavior
                )
            else:
                noun = "failure" if self._previously_failed_count == 1 else "failures"
                suffix = " first" if self.config.getoption("failedfirst") else ""
                mode = "rerun previous {count} {noun}{suffix}".format(
                    count=self._previously_failed_count, suffix=suffix, noun=noun
                )
            return "run-last-failure: %s" % mode

    def pytest_runtest_logreport(self, report):
        if (report.when == "call" and report.passed) or report.skipped:
            self.lastfailed.pop(report.nodeid, None)
        elif report.failed:
            self.lastfailed[report.nodeid] = True

    def pytest_collectreport(self, report):
        passed = report.outcome in ("passed", "skipped")
        if passed:
            if report.nodeid in self.lastfailed:
                self.lastfailed.pop(report.nodeid)
                self.lastfailed.update((item.nodeid, True) for item in report.result)
        else:
            self.lastfailed[report.nodeid] = True

    def pytest_collection_modifyitems(self, session, config, items):
        if self.active:
            if self.lastfailed:
                previously_failed = []
                previously_passed = []
                for item in items:
                    if item.nodeid in self.lastfailed:
                        previously_failed.append(item)
                    else:
                        previously_passed.append(item)
                self._previously_failed_count = len(previously_failed)
                if not previously_failed:
                    # running a subset of all tests with recorded failures outside
                    # of the set of tests currently executing
                    return
                if self.config.getoption("lf"):
                    items[:] = previously_failed
                    config.hook.pytest_deselected(items=previously_passed)
                else:
                    items[:] = previously_failed + previously_passed
            elif self._no_failures_behavior == "none":
                config.hook.pytest_deselected(items=items)
                items[:] = []

    def pytest_sessionfinish(self, session):
        config = self.config
        if config.getoption("cacheshow") or hasattr(config, "slaveinput"):
            return

        saved_lastfailed = config.cache.get("cache/lastfailed", {})
        if saved_lastfailed != self.lastfailed:
            config.cache.set("cache/lastfailed", self.lastfailed)


class NFPlugin(object):
    """ Plugin which implements the --nf (run new-first) option """

    def __init__(self, config):
        self.config = config
        self.active = config.option.newfirst
        self.cached_nodeids = config.cache.get("cache/nodeids", [])

    def pytest_collection_modifyitems(self, session, config, items):
        if self.active:
            new_items = OrderedDict()
            other_items = OrderedDict()
            for item in items:
                if item.nodeid not in self.cached_nodeids:
                    new_items[item.nodeid] = item
                else:
                    other_items[item.nodeid] = item

            items[:] = self._get_increasing_order(
                six.itervalues(new_items)
            ) + self._get_increasing_order(six.itervalues(other_items))
        self.cached_nodeids = [x.nodeid for x in items if isinstance(x, pytest.Item)]

    def _get_increasing_order(self, items):
        return sorted(items, key=lambda item: item.fspath.mtime(), reverse=True)

    def pytest_sessionfinish(self, session):
        config = self.config
        if config.getoption("cacheshow") or hasattr(config, "slaveinput"):
            return

        config.cache.set("cache/nodeids", self.cached_nodeids)


def pytest_addoption(parser):
    group = parser.getgroup("general")
    group.addoption(
        "--lf",
        "--last-failed",
        action="store_true",
        dest="lf",
        help="rerun only the tests that failed "
        "at the last run (or all if none failed)",
    )
    group.addoption(
        "--ff",
        "--failed-first",
        action="store_true",
        dest="failedfirst",
        help="run all tests but run the last failures first.  "
        "This may re-order tests and thus lead to "
        "repeated fixture setup/teardown",
    )
    group.addoption(
        "--nf",
        "--new-first",
        action="store_true",
        dest="newfirst",
        help="run tests from new files first, then the rest of the tests "
        "sorted by file mtime",
    )
    group.addoption(
        "--cache-show",
        action="store_true",
        dest="cacheshow",
        help="show cache contents, don't perform collection or tests",
    )
    group.addoption(
        "--cache-clear",
        action="store_true",
        dest="cacheclear",
        help="remove all cache contents at start of test run.",
    )
    parser.addini("cache_dir", default=".pytest_cache", help="cache directory path.")
    group.addoption(
        "--lfnf",
        "--last-failed-no-failures",
        action="store",
        dest="last_failed_no_failures",
        choices=("all", "none"),
        default="all",
        help="change the behavior when no test failed in the last run or no "
        "information about the last failures was found in the cache",
    )


def pytest_cmdline_main(config):
    if config.option.cacheshow:
        from _pytest.main import wrap_session

        return wrap_session(config, cacheshow)


@pytest.hookimpl(tryfirst=True)
def pytest_configure(config):
    config.cache = Cache.for_config(config)
    config.pluginmanager.register(LFPlugin(config), "lfplugin")
    config.pluginmanager.register(NFPlugin(config), "nfplugin")


@pytest.fixture
def cache(request):
    """
    Return a cache object that can persist state between testing sessions.

    cache.get(key, default)
    cache.set(key, value)

    Keys must be a ``/`` separated value, where the first part is usually the
    name of your plugin or application to avoid clashes with other cache users.

    Values can be any object handled by the json stdlib module.
    """
    return request.config.cache


def pytest_report_header(config):
    if config.option.verbose:
        relpath = config.cache._cachedir.relative_to(config.rootdir)
        return "cachedir: {}".format(relpath)


def cacheshow(config, session):
    from pprint import pformat

    tw = py.io.TerminalWriter()
    tw.line("cachedir: " + str(config.cache._cachedir))
    if not config.cache._cachedir.is_dir():
        tw.line("cache is empty")
        return 0
    dummy = object()
    basedir = config.cache._cachedir
    vdir = basedir / "v"
    tw.sep("-", "cache values")
    for valpath in sorted(x for x in vdir.rglob("*") if x.is_file()):
        key = valpath.relative_to(vdir)
        val = config.cache.get(key, dummy)
        if val is dummy:
            tw.line("%s contains unreadable content, " "will be ignored" % key)
        else:
            tw.line("%s contains:" % key)
            for line in pformat(val).splitlines():
                tw.line("  " + line)

    ddir = basedir / "d"
    if ddir.is_dir():
        contents = sorted(ddir.rglob("*"))
        tw.sep("-", "cache directories")
        for p in contents:
            # if p.check(dir=1):
            #    print("%s/" % p.relto(basedir))
            if p.is_file():
                key = p.relative_to(basedir)
                tw.line("{} is a file of length {:d}".format(key, p.stat().st_size))
    return 0<|MERGE_RESOLUTION|>--- conflicted
+++ resolved
@@ -32,8 +32,6 @@
 
 @attr.s
 class Cache(object):
-<<<<<<< HEAD
-
     _cachedir = attr.ib(repr=False)
     _warn = attr.ib(repr=False)
 
@@ -44,17 +42,6 @@
             shutil.rmtree(str(cachedir))
             cachedir.mkdir()
         return cls(cachedir, config.warn)
-=======
-    def __init__(self, config):
-        self.config = config
-        self._cachedir = Cache.cache_dir_from_config(config)
-        self.trace = config.trace.root.get("cache")
-        if config.getoption("cacheclear"):
-            self.trace("clearing cachedir")
-            if self._cachedir.check():
-                self._cachedir.remove()
-            self._cachedir.mkdir()
->>>>>>> f93995e1
 
     @staticmethod
     def cache_dir_from_config(config):
