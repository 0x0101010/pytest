--- conflicted
+++ resolved
@@ -29,10 +29,7 @@
 Edison Gustavo Muenz
 Eduardo Schettino
 Elizaveta Shashkova
-<<<<<<< HEAD
-=======
 Eric Hunsberger
->>>>>>> e67d66a5
 Eric Siegerman
 Florian Bruhin
 Floris Bruynooghe
