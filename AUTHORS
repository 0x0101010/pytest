--- conflicted
+++ resolved
@@ -62,11 +62,8 @@
 Mark Abramowitz
 Markus Unterwaditzer
 Martijn Faassen
-<<<<<<< HEAD
+Matt Bachmann
 Matt Williams
-=======
-Matt Bachmann
->>>>>>> a70e9277
 Michael Aquilina
 Michael Birtwell
 Michael Droettboom
