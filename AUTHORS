Holger Krekel, holger at merlinux eu
merlinux GmbH, Germany, office at merlinux eu

Contributors include::

Anatoly Bubenkoff
Andreas Zeidler
Andy Freeland
Anthon van der Neut
Armin Rigo
Benjamin Peterson
Bob Ippolito
Brian Dorsey
Brian Okken
Brianna Laugher
Carl Friedrich Bolz
Charles Cloud
Chris Lamb
Christian Theunert
Christian Tismer
Christopher Gilling
Daniel Grana
Daniel Nuri
Dave Hunt
David Mohr
Floris Bruynooghe
Graham Horler
Grig Gheorghiu
Guido Wesdorp
Harald Armin Massa
Ian Bicking
Jaap Broekhuizen
Jan Balster
Jason R. Coombs
Jurko Gospodnetić
Katarzyna Jachim
Maciek Fijalkowski
Maho
Marc Schlaich
Mark Abramowitz
Martijn Faassen
Nicolas Delaby
Piotr Banaszkiewicz
Punyashloka Biswal
Ralf Schmitt
Ronny Pfannschmidt
Ross Lawley
Samuele Pedroni
Tom Viner
<<<<<<< HEAD
Trevor Bekolay
Wouter van Ackooy
=======
Dave Hunt
Charles Cloud
Aron Curzon
>>>>>>> 1871d526
<|MERGE_RESOLUTION|>--- conflicted
+++ resolved
@@ -8,6 +8,7 @@
 Andy Freeland
 Anthon van der Neut
 Armin Rigo
+Aron Curzon
 Benjamin Peterson
 Bob Ippolito
 Brian Dorsey
@@ -21,6 +22,7 @@
 Christopher Gilling
 Daniel Grana
 Daniel Nuri
+Dave Hunt
 Dave Hunt
 David Mohr
 Floris Bruynooghe
@@ -47,11 +49,5 @@
 Ross Lawley
 Samuele Pedroni
 Tom Viner
-<<<<<<< HEAD
 Trevor Bekolay
-Wouter van Ackooy
-=======
-Dave Hunt
-Charles Cloud
-Aron Curzon
->>>>>>> 1871d526
+Wouter van Ackooy